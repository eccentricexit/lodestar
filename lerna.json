{
  "packages": [
    "packages/*"
  ],
  "npmClient": "yarn",
  "useWorkspaces": true,
<<<<<<< HEAD
  "version": "0.41.0",
=======
  "version": "0.39.0",
>>>>>>> 5822980d
  "stream": "true",
  "command": {
    "version": {
      "message": "chore(release): %s"
    }
  }
}<|MERGE_RESOLUTION|>--- conflicted
+++ resolved
@@ -1,14 +1,8 @@
 {
-  "packages": [
-    "packages/*"
-  ],
+  "packages": ["packages/*"],
   "npmClient": "yarn",
   "useWorkspaces": true,
-<<<<<<< HEAD
   "version": "0.41.0",
-=======
-  "version": "0.39.0",
->>>>>>> 5822980d
   "stream": "true",
   "command": {
     "version": {
