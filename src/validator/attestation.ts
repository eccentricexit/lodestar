<<<<<<< HEAD
export class AttestationService {

  public async attest(): Promise<void> {
    return null;
  }

}
=======
/**
 * @module validator
 */
>>>>>>> faf4716b
<|MERGE_RESOLUTION|>--- conflicted
+++ resolved
@@ -1,13 +1,11 @@
-<<<<<<< HEAD
+/**
+ * @module validator/attestation
+ */
+
 export class AttestationService {
 
   public async attest(): Promise<void> {
     return null;
   }
 
-}
-=======
-/**
- * @module validator
- */
->>>>>>> faf4716b
+}