--- conflicted
+++ resolved
@@ -115,7 +115,6 @@
     setTimeout(this.getValidatorIndex, 1000);
   }
 
-<<<<<<< HEAD
   // private async checkAssignment(): Promise<void> {
   //   // If epoch boundary then look up for new assignment
   //   if ((Date.now() - this.genesisInfo.startTime) % SLOTS_PER_EPOCH === 0) {
@@ -135,34 +134,6 @@
   //     }
   //   }
   // }
-=======
-  /**
-   * Setups the necessary services.
-   */
-  private async setupServices(): Promise<void> {
-    this.blockService = new BlockProcessingService(this.validatorIndex, this.provider, this.ctx.privateKey);
-    // TODO setup attestation service
-  }
-
-  private async checkAssignment(): Promise<void> {
-    // If epoch boundary then look up for new assignment
-    if ((Date.now() - this.genesisInfo.startTime) % SLOTS_PER_EPOCH === 0) {
-      const epoch = await this.provider.getCurrentEpoch();
-      const assignment: CommitteeAssignment = await this.provider.getCommitteeAssignment(epoch, this.validatorIndex);
-      const isProposer: boolean = this.provider.isProposerAtSlot(assignment.slot, this.validatorIndex);
-
-      if (assignment.validators.includes(this.validatorIndex) && isProposer) {
-        // Run attestation and then block proposer on `slot`
-        this.logger.info(`Validator: ${this.validatorIndex}, Attesting: True, Proposing: True`);
-      } else if (assignment.validators.includes(this.validatorIndex)) {
-        // Run attestation on `slot`
-        this.logger.info(`Validator: ${this.validatorIndex}, Attesting: True, Proposing: False`);
-      } else {
-        this.logger.info(`Validator with index ${this.validatorIndex} has no role for slot ${assignment.slot}`);
-      }
-    }
-  }
->>>>>>> faf4716b
 
 
 
