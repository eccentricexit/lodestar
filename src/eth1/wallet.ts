--- conflicted
+++ resolved
@@ -10,13 +10,9 @@
 import {BLS_WITHDRAWAL_PREFIX_BYTE, Domain} from "../constants";
 import {DepositData} from "../types";
 import {signingRoot} from "@chainsafe/ssz";
-<<<<<<< HEAD
-import logger from "../logger";
 import {hash} from "../util/crypto";
-=======
 import {ILogger} from "../logger";
 
->>>>>>> 810af2c4
 
 export class Eth1Wallet {
 
