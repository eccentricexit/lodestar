import BN from "bn.js";
import { assert } from "chai";

<<<<<<< HEAD
=======
import {GENESIS_SLOT, SLOTS_PER_EPOCH, TARGET_COMMITTEE_SIZE} from "../../src/constants";
>>>>>>> 46719cd2
import {
  GENESIS_EPOCH,
  GENESIS_SLOT,
  LATEST_BLOCK_ROOTS_LENGTH, LATEST_RANDAO_MIXES_LENGTH,
  SLOTS_PER_EPOCH,
  TARGET_COMMITTEE_SIZE,
} from "../../src/constants";
import {
  getActiveValidatorIndices,
<<<<<<< HEAD
  getBitfieldBit, getBlockRoot,
  getCurrentEpoch,
=======
  getBitfieldBit,
>>>>>>> 46719cd2
  getDomain,
  getEpochCommitteeCount,
  getEpochStartSlot,
  getForkVersion, getRandaoMix,
  hash,
  intToBytes,
  getPreviousEpoch,
  getTotalBalance,
  intSqrt,
  isActiveValidator,
  isDoubleVote,
  isPowerOfTwo,
  isSurroundVote,
  merkleRoot,
  slotToEpoch,
  split,
} from "../../src/helpers/stateTransitionHelpers";
import {BeaconState, Epoch, Fork, int, Slot, uint64, Validator, ValidatorIndex} from "../../src/types";
import {generateAttestationData} from "../utils/attestation";
import {randBetween} from "../utils/misc";
<<<<<<< HEAD
import {generateValidator} from "../utils/validator";
import {generateState} from "../utils/state";
=======
import {generateValidator, generateValidators} from "../utils/validator";
import {generateState} from "../utils/state";
import {setInterval} from "timers";
>>>>>>> 46719cd2

describe("intToBytes", () => {
  const zeroedArray = (length) => Array.from({length}, () => 0);
  const testCases: any = [
    {input: [255, 1], output: Buffer.from([255])},
    {input: [new BN(255), 1], output: Buffer.from([255])},
    {input: [65535, 2], output: Buffer.from([255, 255])},
    {input: [new BN(65535), 2], output: Buffer.from([255, 255])},
    {input: [16777215, 3], output: Buffer.from([255, 255, 255])},
    {input: [new BN(16777215), 3], output: Buffer.from([255, 255, 255])},
    {input: [4294967295, 4], output: Buffer.from([255, 255, 255, 255])},
    {input: [new BN(4294967295), 4], output: Buffer.from([255, 255, 255, 255])},
    {input: [65535, 8], output: Buffer.from([255, 255, ...zeroedArray(8-2)])},
    {input: [new BN(65535), 8], output: Buffer.from([255, 255, ...zeroedArray(8-2)])},
    {input: [65535, 32], output: Buffer.from([255, 255, ...zeroedArray(32-2)])},
    {input: [new BN(65535), 32], output: Buffer.from([255, 255, ...zeroedArray(32-2)])},
    {input: [65535, 48], output: Buffer.from([255, 255, ...zeroedArray(48-2)])},
    {input: [new BN(65535), 48], output: Buffer.from([255, 255, ...zeroedArray(48-2)])},
    {input: [65535, 96], output: Buffer.from([255, 255, ...zeroedArray(96-2)])},
    {input: [new BN(65535), 96], output: Buffer.from([255, 255, ...zeroedArray(96-2)])},
  ];
  for (const {input, output} of testCases) {
    const type = BN.isBN(input[0]) ? 'BN' : 'number';
    const length = input[1];
    it(`should correctly serialize ${type} to bytes length ${length}`, () => {
      assert(intToBytes(input[0], input[1]).equals(output));
    });
  }
});

describe("Split", () => {
  it("array of 0 should return empty", () => {
    const array: any[] = [];
    const answer = [[]];
    const result = split(array, 1);
    assert.deepEqual(result, answer);
  });

  it("array of 10 should split by a count of 1", () => {
    const array = [1, 2, 3, 4, 5, 6, 7, 8, 9, 10];
    const answer = [[1, 2, 3, 4, 5, 6, 7, 8, 9, 10]];
    const result = split(array, 1);
    assert.deepEqual(result, answer);
  });

  it("array of 10 should split by a count of 2", () => {
    const array = [1, 2, 3, 4, 5, 6, 7, 8, 9, 10];
    const answer = [[1, 2, 3, 4, 5], [6, 7, 8, 9, 10]];
    const result = split(array, 2);
    assert.deepEqual(result, answer);
  });

  it("array of 10 should split by a count of 3", () => {
    const array = [1, 2, 3, 4, 5, 6, 7, 8, 9, 10];
    const answer = [[1, 2, 3], [4, 5, 6], [7, 8, 9, 10]];
    const result = split(array, 3);
    assert.deepEqual(result, answer);
  });

  it("array of 10 should split by a count of 4", () => {
    const array = [1, 2, 3, 4, 5, 6, 7, 8, 9, 10];
    const answer = [[1, 2], [3, 4, 5], [6, 7], [8, 9, 10]];
    const result = split(array, 4);
    assert.deepEqual(result, answer);
  });

  it("array of 7 should split by a count of 1", () => {
    const array = [1, 2, 3, 4, 5, 6, 7];
    const answer = [[1, 2, 3, 4, 5, 6, 7]];
    const result = split(array, 1);
    assert.deepEqual(result, answer);
  });

  it("array of 7 should split by a count of 2", () => {
    const array = [1, 2, 3, 4, 5, 6, 7];
    const answer = [[1, 2, 3], [4, 5, 6, 7]];
    const result = split(array, 2);
    assert.deepEqual(result, answer);
  });

  it("array of 7 should split by a count of 3", () => {
    const array = [1, 2, 3, 4, 5, 6, 7];
    const answer = [[1, 2], [3, 4], [5, 6, 7]];
    const result = split(array, 3);
    assert.deepEqual(result, answer);
  });

  it("array of 7 should split by a count of 4", () => {
    const array = [1, 2, 3, 4, 5, 6, 7];
    const answer = [[1], [2, 3], [4, 5], [6, 7]];
    const result = split(array, 4);
    assert.deepEqual(result, answer);
  });
});

describe("isPowerOfTwo", () => {
  it("0 should return false", () => {
    const result = isPowerOfTwo(new BN(0));
    assert.equal(result, false, "Should have returned false!");
  });

  it("1 should return true", () => {
    const result = isPowerOfTwo(new BN(1));
    assert.equal(result, true, "Should have returned true!");
  });

  it("2 should return true", () => {
    const result = isPowerOfTwo(new BN(2));
    assert.equal(result, true, "Should have returned true!");
  });

  it("3 should return false", () => {
    const result = isPowerOfTwo(new BN(3));
    assert.equal(result, false, "Should have returned false!");
  });

  it("Numbers close to 2**257 should return false", () => {
    for (let i: int = 2; i < 257; i++) {
      const powOfTwo = new BN(2).pow(new BN(i));
      const result = isPowerOfTwo(powOfTwo);
      assert.equal(result, true, "Should have returned true!");
      const result1 = isPowerOfTwo(powOfTwo.subn(1));
      assert.equal(result1, false, "Should have returned false!");
      const result2 = isPowerOfTwo(powOfTwo.addn(1));
      assert.equal(result2, false, "Should have returned false!");
    }
  });

  it("Should throw if a negative number is passed in", () => {
    assert.throws(() => { isPowerOfTwo(new BN(-1)); });
  });
});

describe("intSqrt", () => {
  it("0 should return 0", () => {
    const result = intSqrt(0);
    assert.equal(result, 0, "Should have returned 0!");
  });

  it("1 should return 1", () => {
    const result = intSqrt(1);
    assert.equal(result, 1, "Should have returned 1!");
  });

  it("3 should return 1", () => {
    const result = intSqrt(3);
    assert.equal(result, 1, "Should have returned 1!");
  });

  it("4 should return 2", () => {
    const result = intSqrt(4);
    assert.equal(result, 2, "Should have returned 2!");
  });

  it("16 should return 4", () => {
    const result = intSqrt(16);
    assert.equal(result, 4, "Should have returned 4!");
  });

  it("31 should return 5", () => {
    const result = intSqrt(31);
    assert.equal(result, 5, "Should have returned 5!");
  });
});

describe("isDoubleVote", () => {
  it("Attestation data with the same epoch should return true", () => {
    const epoch: uint64 = new BN(randBetween(1, 1000));
    const slot1: uint64 = epoch.muln(SLOTS_PER_EPOCH);
    const slot2: uint64 = slot1.addn(SLOTS_PER_EPOCH - 1);
    const a1 = generateAttestationData(slot1, new BN(randBetween(1, 1000)));
    const a2 = generateAttestationData(slot2, new BN(randBetween(1, 1000)));
    assert.isTrue(isDoubleVote(a1, a2));
  });

  it("Attestation data with different epochs should return false", () => {
    const epoch: uint64 = new BN(randBetween(1, 1000));
    const slot1: uint64  = epoch.muln(SLOTS_PER_EPOCH);
    const slot2: uint64  = slot1.subn(1);
    const a1 = generateAttestationData(slot1, new BN(randBetween(1, 1000)));
    const a2 = generateAttestationData(slot2, new BN(randBetween(1, 1000)));
    assert.isFalse(isDoubleVote(a1, a2));
  });
});

describe("isSurroundVote", () => {
  it("Attestation data with the same epoch should return true", () => {
    const sourceEpoch1: uint64 = new BN(randBetween(1, 1000));
    const sourceEpoch2: uint64 = sourceEpoch1.addn(1);

    const targetEpoch1: uint64 = new BN(randBetween(1, 1000));
    const targetEpoch2: uint64 = targetEpoch1.subn(1);

    const targetSlot1: uint64 = targetEpoch1.muln(SLOTS_PER_EPOCH);
    const targetSlot2: uint64 = targetEpoch2.muln(SLOTS_PER_EPOCH);

    const a1 = generateAttestationData(targetSlot1, sourceEpoch1);
    const a2 = generateAttestationData(targetSlot2, sourceEpoch2);

    assert.isTrue(isSurroundVote(a1, a2));
  });

  it("Should return false if the second attestation does not have a greater source epoch", () => {
    // Both attestations have the same source epoch.
    const sourceEpoch1: uint64 = new BN(randBetween(1, 1000));
    let sourceEpoch2: uint64 = sourceEpoch1;

    const targetEpoch1: uint64 = new BN(randBetween(1, 1000));
    const targetEpoch2: uint64 = targetEpoch1.subn(1);

    const targetSlot1: uint64 = targetEpoch1.muln(SLOTS_PER_EPOCH);
    const targetSlot2: uint64 = targetEpoch2.muln(SLOTS_PER_EPOCH);

    const a1 = generateAttestationData(targetSlot1, sourceEpoch1);
    let a2 = generateAttestationData(targetSlot2, sourceEpoch2);

    assert.isFalse(isSurroundVote(a1, a2));

    // Second attestation has a smaller source epoch.
    sourceEpoch2 = sourceEpoch1.subn(1);
    a2 = generateAttestationData(targetSlot2, sourceEpoch2);
    assert.isFalse(isSurroundVote(a1, a2));
  });

  it("Should return false if the second attestation does not have a smaller target epoch", () => {
    // Both attestations have the same target epoch.
    const sourceEpoch1: uint64 = new BN(randBetween(1, 1000));
    const sourceEpoch2: uint64 = sourceEpoch1.addn(1);

    const targetEpoch = new BN(randBetween(2, 1000));

    // Last slot in the epoch.
    let targetSlot1: uint64 = targetEpoch.muln(SLOTS_PER_EPOCH).subn(1);
    // First slot in the epoch
    let targetSlot2: uint64 = targetEpoch.subn(1).muln(SLOTS_PER_EPOCH);

    let a1 = generateAttestationData(targetSlot1, sourceEpoch1);
    let a2 = generateAttestationData(targetSlot2, sourceEpoch2);

    assert.isFalse(isSurroundVote(a1, a2));

    // Second attestation has a greater target epoch.
    targetSlot1 = targetEpoch.muln(SLOTS_PER_EPOCH);
    targetSlot2 = targetEpoch.addn(1).muln(SLOTS_PER_EPOCH);
    a1 = generateAttestationData(targetSlot1, sourceEpoch1);
    a2 = generateAttestationData(targetSlot2, sourceEpoch2);
    assert.isFalse(isSurroundVote(a1, a2));
  });
});

describe("getActiveValidatorIndices", () => {
  const vrArray: Validator[] = [1, 2, 3, 4, 5, 6, 7, 8, 9, 10].map(generateValidator);

  it("empty list of Validators should return no indices (empty list)", () => {
    assert.deepEqual(getActiveValidatorIndices([], new BN(randBetween(0, 4))), []);
  });

  // it("list of all active Validators should return a list of all indices", () => {
  //   const allActive = vrArray.map((vr) => ({...vr, status: ValidatorStatusCodes.ACTIVE}));
  //   const indices = vrArray.map((_, i) => i);
  //   const activeIndices = getActiveValidatorIndices(allActive, 0);
  //
  //   assert.equal(allActive.length, activeIndices.length);
  //   assert.deepEqual(indices, activeIndices);
  // });
  //
  // it("list of no active Validators should return an empty list", () => {
  //   const noActive = vrArray.map((vr) => ({...vr, status: ValidatorStatusCodes.PENDING_ACTIVATION}));
  //
  //   assert.deepEqual(getActiveValidatorIndices(noActive), []);
  // });
  //
  // it("list of random mixed Validators should return a filtered and mutated list", () => {
  //   const filtered = vrArray.filter((vr) => vr.status === ValidatorStatusCodes.ACTIVE);
  //   const getAVI = getActiveValidatorIndices(vrArray);
  //
  //   assert(filtered.length === getAVI.length);
  // });
});

describe("getEpochCommitteeCount", () => {
  // this defines the # of validators required to have 1 committee
  // per slot for epoch length.
  const validatorsPerEpoch = SLOTS_PER_EPOCH * TARGET_COMMITTEE_SIZE;
  const tests = [
    {validatorCount: 0, committeeCount: SLOTS_PER_EPOCH},
    {validatorCount: 1000, committeeCount: SLOTS_PER_EPOCH},
    {validatorCount: 2 * validatorsPerEpoch, committeeCount: 2 * SLOTS_PER_EPOCH},
    {validatorCount: 5 * validatorsPerEpoch, committeeCount: 5 * SLOTS_PER_EPOCH},
    {validatorCount: 16 * validatorsPerEpoch, committeeCount: 16 * SLOTS_PER_EPOCH},
    {validatorCount: 32 * validatorsPerEpoch, committeeCount: 16 * SLOTS_PER_EPOCH},
  ];
  for (const {validatorCount, committeeCount} of tests) {
    assert.equal(getEpochCommitteeCount(validatorCount), committeeCount);
  }
});

// describe("getShuffling", () => {
//   const seed = Buffer.alloc(65);
//   const validators = Array.from({ length: 1000 }, () => ({} as Validator));
//   const shuffled = getShuffling(seed, validators, 0);
//   const exists = (shuffling: ShardCommittee[][], validatorIndex: number): boolean => {
//     return !!shuffling.find((shardCommittees) => {
//       return !!shardCommittees.find((shardCommittee) => {
//         return shardCommittee.committee.includes(validatorIndex);
//       });
//     });
//   };
//   it("Shuffled committees should include all validators in unshuffled set", () => {
//     validators.forEach((v, index) => assert(exists(shuffled, index)));
//   });
// });

describe("slotToEpoch", () => {
  const pairs = [
    {test: 0, expected: 0},
    {test: 1, expected: 0},
    {test: 10, expected: 0},
    {test: 100, expected: 1},
    {test: 1000, expected: 15},
    {test: 10000, expected: 156},
    {test: 100000, expected: 1562},
    {test: 1000000, expected: 15625},
  ];
  for (const pair of pairs) {
    it(`Slot ${pair.test} should map to epoch ${pair.expected}`, () => {
      const result: Epoch = slotToEpoch(new BN(pair.test));
      assert(result.eq(new BN(pair.expected)));
    });
  }
});

describe("getEpochStartSlot", () => {
  const pairs = [
    {test: 0, expected: 0},
    {test: 1, expected: 64},
    {test: 10, expected: 640},
    {test: 100, expected: 6400},
    {test: 1000, expected: 64000},
    {test: 10000, expected: 640000},
    {test: 100000, expected: 6400000},
    {test: 1000000, expected: 64000000},
  ];
  for (const pair of pairs) {
    it(`Epoch ${pair.test} should map to slot ${pair.expected}`, () => {
      const result: Slot = getEpochStartSlot(new BN(pair.test));
      assert(result.eq(new BN(pair.expected)));
    });
  }
});

describe("isActiveValidator", () => {
  it("should be active", () => {
    const v: Validator = generateValidator(0, 100);
    const result: boolean = isActiveValidator(v, new BN(0));
    assert.isTrue(result);
  });

  it("should be active", () => {
    const v: Validator = generateValidator(10, 101);
    const result: boolean = isActiveValidator(v, new BN(100));
    assert.isTrue(result);
  });

  it("should be active", () => {
    const v: Validator = generateValidator(100, 1000);
    const result: boolean = isActiveValidator(v, new BN(100));
    assert.isTrue(result);
  });

  it("should not be active", () => {
    const v: Validator = generateValidator(1);
    const result: boolean = isActiveValidator(v, new BN(0));
    assert.isFalse(result);
  });

  it("should not be active", () => {
    const v: Validator = generateValidator(100);
    const result: boolean = isActiveValidator(v, new BN(5));
    assert.isFalse(result);
  });

  it("should not be active", () => {
    const v: Validator = generateValidator(1, 5);
    const result: boolean = isActiveValidator(v, new BN(100));
    assert.isFalse(result);
  });
});

describe("getForkVersion", () => {
  const fork: Fork = {
    epoch: new BN(12),
    previousVersion: new BN(4),
    currentVersion: new BN(5),
  };

  const four: uint64 = new BN(4);
  const five: uint64 = new BN(5);

  it("epoch after fork epoch returns current fork version", () => {
    const result = getForkVersion(fork, new BN(8));
    assert(result.eq(four));
  });

  it("epoch after fork epoch returns current fork version", () => {
    const result = getForkVersion(fork, new BN(13));
    assert(result.eq(five));
  });

  it("epoch after fork epoch returns current fork version", () => {
    const result = getForkVersion(fork, new BN(12));
    assert(result.eq(five));
  });
});

describe("getDomain", () => {
  const fork: Fork = {
    epoch: new BN(12),
    previousVersion: new BN(4),
    currentVersion: new BN(5),
  };

  const constant: uint64 = new BN(2 ** 32);
  const four: uint64 = new BN(4);
  const five: uint64 = new BN(5);

  it("epoch before fork epoch should result in domain === previous fork version * 2**32 + domain type", () => {
    const result = getDomain(fork, new BN(8), 4);
    const expected = four.mul(constant).add(four);
    assert(result.eq(expected));
  });

  it("epoch before fork epoch should result in domain === previous fork version * 2**32 + domain type", () => {
    const result = getDomain(fork, new BN(13), 5);
    const expected = five.mul(constant).add(five);
    assert(result.eq(expected));
  });

  it("epoch before fork epoch should result in domain === previous fork version * 2**32 + domain type", () => {
    const result = getDomain(fork, new BN(12), 5);
    const expected = five.mul(constant).add(five);
    assert(result.eq(expected));
  });
});

describe("getBitfieldBit", () => {
  it("should return 1 for the 4th (index 3) bit of [0x8]", () => {
    const result = getBitfieldBit(Buffer.from([0x8]), 3);
    assert(result === 1, `returned ${result} not 1`);
  });
  it("should return 0 for the 3rd (index 2) bit of [0x8]", () => {
    const result = getBitfieldBit(Buffer.from([0x8]), 2);
    assert(result === 0, `returned ${result} not 0`);
  });
  it("should return 1 for the 18th (index 17) bit of [0x8, 0x4, 0x2, 0x1]", () => {
    const result = getBitfieldBit(Buffer.from([0x8, 0x4, 0x2, 0x1]), 17);
    assert(result === 1, `returned ${result} not 1`);
  });
  it("should return 1 for the 19th (index 18) bit of [0x8, 0x4, 0x2, 0x1]", () => {
    const result = getBitfieldBit(Buffer.from([0x8, 0x4, 0x2, 0x1]), 18);
    assert(result === 0, `returned ${result} not 0`);
  });
})

describe("merkleRoot", () => {
  it("Merkle root and computed merkle root should be equal", () => {
    const testValue = [
      Buffer.from('a'),
      Buffer.from('b'),
      Buffer.from('c'),
      Buffer.from('d'),
    ];
    const computedRoot = merkleRoot(testValue);

    // leaf nodes
    const hashV1 = Buffer.from('a');
    const hashV2 = Buffer.from('b');
    const hashV3 = Buffer.from('c');
    const hashV4 = Buffer.from('d');

    // hash intermediate nodes
    const leftNode = hash(Buffer.concat([hashV1, hashV2]));
    const rightNode = hash(Buffer.concat([hashV3, hashV4]));
    // hash root node
    const expectedRoot = hash(Buffer.concat([leftNode, rightNode]));

    assert(expectedRoot.equals(computedRoot), `${expectedRoot} didn't equal ${computedRoot}`);
  });
});

<<<<<<< HEAD

describe("intToBytes", () => {
  it("should convert number 0 to an empty buffer", () => {
    const res = intToBytes(0, 1)
    assert(res.equals(Uint8Array.from([0])), `got: ${res}, expected:${[0]}`)
  });
  it("should convert BigNumber 0 to an empty buffer", () => {
    const res = intToBytes(new BN(0), 1)
    assert(res.equals(Uint8Array.from([0])), `got: ${res}, expected:${[0]}`)
  });
  it("should convert number 1 to a single byte 0b00000001", () => {
    const res = intToBytes(1, 1)
    assert(res.equals(Uint8Array.from([1])), `got: ${res}, expected:${[1]}`)
  });
  it("should convert BigNumber 1 to a single byte 0b00000001", () => {
    const res = intToBytes(new BN(1), 1)
    assert(res.equals(Uint8Array.from([1])), `got: ${res}, expected:${[1]}`)
  });
  it("should convert number 16704 to two bytes [0x40, 0x42]", () => {
    const res = intToBytes(16704, 2)
    assert(res.equals(Uint8Array.from([0x40, 0x41])), `got: ${res}, expected:${[0x40, 0x41]}`)
  });
  it("should convert BigNumber 16704 to two bytes [0x40, 0x42]", () => {
    const res = intToBytes(new BN(16704), 2)
    assert(res.equals(Uint8Array.from([0x40, 0x41])), `got: ${res}, expected:${[0x40, 0x41]}`)
  });
});


describe("getRandaoMix", () => {
  it("should return first randao mix for GENESIS_EPOCH", () => {
    // Empty state in 2nd epoch
    const state = generateState({
      slot: GENESIS_SLOT.addn(SLOTS_PER_EPOCH),
      latestRandaoMixes: [Buffer.from([0xAB]), Buffer.from([0xCD])]
    })
    const res = getRandaoMix(state, GENESIS_EPOCH)
    assert(res.equals(Uint8Array.from([0xAB])))
  })
  it("should return second randao mix for GENESIS_EPOCH + 1", () => {
    // Empty state in 2nd epoch
    const state = generateState({
      slot: GENESIS_SLOT.addn(SLOTS_PER_EPOCH * 2),
      latestRandaoMixes: [Buffer.from([0xAB]), Buffer.from([0xCD]), Buffer.from([0xEF])]
    })
    const res = getRandaoMix(state, GENESIS_EPOCH.addn(1))
    assert(res.equals(Uint8Array.from([0xCD])))
  })
  it("should fail to get randao mix for epoch more than LATEST_RANDAO_MIXES_LENGTH in the past", () => {
    // Empty state in epoch LATEST_RANDAO_MIXES_LENGTH with incrementing randao mixes
    const state = generateState({
      slot: GENESIS_SLOT.addn(SLOTS_PER_EPOCH * LATEST_RANDAO_MIXES_LENGTH),
      latestRandaoMixes: Array.from({length: LATEST_RANDAO_MIXES_LENGTH}, (e, i) => Buffer.from([i]))
    })
    assert.throws(() => getRandaoMix(state, GENESIS_EPOCH), "")
  })
  it("should fail to get randao mix for epoch > current epoch", () => {
    // Empty state in second epoch (genesis + 1)
    const state = generateState({
      slot: GENESIS_SLOT.addn(SLOTS_PER_EPOCH),
      latestRandaoMixes: [Buffer.from([0xAB]), Buffer.from([0xCD])]
    })
    assert.throws(() => getRandaoMix(state, GENESIS_EPOCH.addn(1)), "")
  })
})

describe("getBlockRoot", () => {
  it("should return first block root for genesis slot", () => {
    const state = generateState({
      slot:  GENESIS_SLOT.addn(1),
      latestBlockRoots: [Buffer.from([0xAB])]
    })
    const res = getBlockRoot(state, GENESIS_SLOT)
    assert((new BN(res)).eq(new BN(0xAB)),
      `got: ${new BN(res)}, expected: ${0xAB}`)
  })
  it("should return second block root for genesis + 1 slot", () => {
    const state = generateState({
      slot:  GENESIS_SLOT.addn(2),
      latestBlockRoots: [Buffer.from([0xAB]), Buffer.from([0xCD])]
    })
    const res = getBlockRoot(state, GENESIS_SLOT.addn(1))
    assert((new BN(res)).eq(new BN(0xCD)),
      `got: ${new BN(res)}, expected: ${0xAB}`)
  })
  it("should fail if slot is current slot", () => {
    const state = generateState({slot: GENESIS_SLOT})
    assert.throws(() => getBlockRoot(state, GENESIS_SLOT), "")
  })
  it("should fail if slot is not within LATEST_BLOCK_ROOTS_LENGTH of current slot", () => {
    const state = generateState({slot: GENESIS_SLOT.addn(LATEST_BLOCK_ROOTS_LENGTH + 1)})
    assert.throws(() => getBlockRoot(state, GENESIS_SLOT), "")
  })
})
=======
describe("getPreviousEpoch", () => {

  it("epoch should return previous epoch", () => {
    const state: BeaconState = generateState({ slot: new BN(512)});
    const expected: Epoch = new BN(7);
    const result = getPreviousEpoch(state);
    assert(result.eq(expected), `expected: ${expected}, result: ${result}`);
  });

  it("epoch should return previous epoch", () => {
    const state: BeaconState = generateState({ slot: new BN(256)});
    const expected: Epoch = new BN(3);
    const result = getPreviousEpoch(state);
    assert(result.eq(expected), `expected: ${expected}, result: ${result}`);
  });

  it("epoch should return genesis epoch", () => {
    const state: BeaconState = generateState({ slot: new BN(GENESIS_SLOT)});
    const expected: Epoch = slotToEpoch(GENESIS_SLOT);
      const result = getPreviousEpoch(state);
    assert(result.eq(expected), `expected: ${expected}, result: ${result}`);
  });
});

describe("getTotalBalance", () => {

  it("should return correct balances", () => {
    const num = 5;
    const validators: Validator[] = generateValidators(num);
    const balances: uint64[] = Array.from({length: num}, () => new BN(500));
    const state: BeaconState = generateState({ validatorRegistry: validators, validatorBalances: balances });
    const validatorIndices: ValidatorIndex[] = Array.from({length: num}, (_, i) => new BN(i));

    const result = getTotalBalance(state, validatorIndices);
    const expected = new BN(num).muln(500);
    assert(result.eq(expected), `Expected: ${expected} :: Result: ${result}`);
  });

  it("should return correct balances", () => {
    const num = 5;
    const validators: Validator[] = generateValidators(num);
    const balances: uint64[] = Array.from({length: num}, () => new BN(0));
    const state: BeaconState = generateState({ validatorRegistry: validators, validatorBalances: balances });
    const validatorIndices: ValidatorIndex[] = Array.from({length: num}, (_, i) => new BN(i));

    const result = getTotalBalance(state, validatorIndices);
    const expected = new BN(num).muln(0);
    assert(result.eq(expected), `Expected: ${expected} :: Result: ${result}`);
  });
});
>>>>>>> 46719cd2
<|MERGE_RESOLUTION|>--- conflicted
+++ resolved
@@ -1,10 +1,7 @@
 import BN from "bn.js";
 import { assert } from "chai";
 
-<<<<<<< HEAD
-=======
 import {GENESIS_SLOT, SLOTS_PER_EPOCH, TARGET_COMMITTEE_SIZE} from "../../src/constants";
->>>>>>> 46719cd2
 import {
   GENESIS_EPOCH,
   GENESIS_SLOT,
@@ -14,12 +11,7 @@
 } from "../../src/constants";
 import {
   getActiveValidatorIndices,
-<<<<<<< HEAD
-  getBitfieldBit, getBlockRoot,
-  getCurrentEpoch,
-=======
   getBitfieldBit,
->>>>>>> 46719cd2
   getDomain,
   getEpochCommitteeCount,
   getEpochStartSlot,
@@ -40,14 +32,9 @@
 import {BeaconState, Epoch, Fork, int, Slot, uint64, Validator, ValidatorIndex} from "../../src/types";
 import {generateAttestationData} from "../utils/attestation";
 import {randBetween} from "../utils/misc";
-<<<<<<< HEAD
-import {generateValidator} from "../utils/validator";
-import {generateState} from "../utils/state";
-=======
 import {generateValidator, generateValidators} from "../utils/validator";
 import {generateState} from "../utils/state";
 import {setInterval} from "timers";
->>>>>>> 46719cd2
 
 describe("intToBytes", () => {
   const zeroedArray = (length) => Array.from({length}, () => 0);
@@ -538,7 +525,57 @@
   });
 });
 
-<<<<<<< HEAD
+describe("getPreviousEpoch", () => {
+
+  it("epoch should return previous epoch", () => {
+    const state: BeaconState = generateState({ slot: new BN(512)});
+    const expected: Epoch = new BN(7);
+    const result = getPreviousEpoch(state);
+    assert(result.eq(expected), `expected: ${expected}, result: ${result}`);
+  });
+
+  it("epoch should return previous epoch", () => {
+    const state: BeaconState = generateState({ slot: new BN(256)});
+    const expected: Epoch = new BN(3);
+    const result = getPreviousEpoch(state);
+    assert(result.eq(expected), `expected: ${expected}, result: ${result}`);
+  });
+
+  it("epoch should return genesis epoch", () => {
+    const state: BeaconState = generateState({ slot: new BN(GENESIS_SLOT)});
+    const expected: Epoch = slotToEpoch(GENESIS_SLOT);
+      const result = getPreviousEpoch(state);
+    assert(result.eq(expected), `expected: ${expected}, result: ${result}`);
+  });
+});
+
+describe("getTotalBalance", () => {
+
+  it("should return correct balances", () => {
+    const num = 5;
+    const validators: Validator[] = generateValidators(num);
+    const balances: uint64[] = Array.from({length: num}, () => new BN(500));
+    const state: BeaconState = generateState({ validatorRegistry: validators, validatorBalances: balances });
+    const validatorIndices: ValidatorIndex[] = Array.from({length: num}, (_, i) => new BN(i));
+
+    const result = getTotalBalance(state, validatorIndices);
+    const expected = new BN(num).muln(500);
+    assert(result.eq(expected), `Expected: ${expected} :: Result: ${result}`);
+  });
+
+  it("should return correct balances", () => {
+    const num = 5;
+    const validators: Validator[] = generateValidators(num);
+    const balances: uint64[] = Array.from({length: num}, () => new BN(0));
+    const state: BeaconState = generateState({ validatorRegistry: validators, validatorBalances: balances });
+    const validatorIndices: ValidatorIndex[] = Array.from({length: num}, (_, i) => new BN(i));
+
+    const result = getTotalBalance(state, validatorIndices);
+    const expected = new BN(num).muln(0);
+    assert(result.eq(expected), `Expected: ${expected} :: Result: ${result}`);
+  });
+});
+
 
 describe("intToBytes", () => {
   it("should convert number 0 to an empty buffer", () => {
@@ -632,56 +669,4 @@
     const state = generateState({slot: GENESIS_SLOT.addn(LATEST_BLOCK_ROOTS_LENGTH + 1)})
     assert.throws(() => getBlockRoot(state, GENESIS_SLOT), "")
   })
-})
-=======
-describe("getPreviousEpoch", () => {
-
-  it("epoch should return previous epoch", () => {
-    const state: BeaconState = generateState({ slot: new BN(512)});
-    const expected: Epoch = new BN(7);
-    const result = getPreviousEpoch(state);
-    assert(result.eq(expected), `expected: ${expected}, result: ${result}`);
-  });
-
-  it("epoch should return previous epoch", () => {
-    const state: BeaconState = generateState({ slot: new BN(256)});
-    const expected: Epoch = new BN(3);
-    const result = getPreviousEpoch(state);
-    assert(result.eq(expected), `expected: ${expected}, result: ${result}`);
-  });
-
-  it("epoch should return genesis epoch", () => {
-    const state: BeaconState = generateState({ slot: new BN(GENESIS_SLOT)});
-    const expected: Epoch = slotToEpoch(GENESIS_SLOT);
-      const result = getPreviousEpoch(state);
-    assert(result.eq(expected), `expected: ${expected}, result: ${result}`);
-  });
-});
-
-describe("getTotalBalance", () => {
-
-  it("should return correct balances", () => {
-    const num = 5;
-    const validators: Validator[] = generateValidators(num);
-    const balances: uint64[] = Array.from({length: num}, () => new BN(500));
-    const state: BeaconState = generateState({ validatorRegistry: validators, validatorBalances: balances });
-    const validatorIndices: ValidatorIndex[] = Array.from({length: num}, (_, i) => new BN(i));
-
-    const result = getTotalBalance(state, validatorIndices);
-    const expected = new BN(num).muln(500);
-    assert(result.eq(expected), `Expected: ${expected} :: Result: ${result}`);
-  });
-
-  it("should return correct balances", () => {
-    const num = 5;
-    const validators: Validator[] = generateValidators(num);
-    const balances: uint64[] = Array.from({length: num}, () => new BN(0));
-    const state: BeaconState = generateState({ validatorRegistry: validators, validatorBalances: balances });
-    const validatorIndices: ValidatorIndex[] = Array.from({length: num}, (_, i) => new BN(i));
-
-    const result = getTotalBalance(state, validatorIndices);
-    const expected = new BN(num).muln(0);
-    assert(result.eq(expected), `Expected: ${expected} :: Result: ${result}`);
-  });
-});
->>>>>>> 46719cd2
+})