import sinon from "sinon";

import {config} from "../../../../src/config/presets/mainnet";
import * as dbKeys from "../../../../src/db/schema";
import {Bucket, Key} from "../../../../src/db/schema";
import {BeaconDB} from "../../../../src/db/api";
import {LevelDbController} from "../../../../src/db/controller";
import {
  Attestation,
  AttesterSlashing,
  BeaconBlock,
  BeaconState, Deposit,
  ProposerSlashing,
  uint64,
  VoluntaryExit
} from "../../../../src/types";
import {generateState} from "../../../utils/state";
import chai, {expect} from "chai";
import {serialize} from "@chainsafe/ssz";
import {generateEmptyBlock} from "../../../utils/block";
import BN from "bn.js";
import chaiAsPromised from 'chai-as-promised';
import {generateEmptyAttestation} from "../../../utils/attestation";
import {generateEmptyVoluntaryExit} from "../../../utils/voluntaryExits";
import {generateEmptyTransfer} from "../../../utils/transfer";
import {Transfer} from "../../../../src/types";
import {generateEmptyAttesterSlashing, generateEmptyProposerSlashing} from "../../../utils/slashings";
import {generateDeposit} from "../../../utils/deposit";
import {ProgressiveMerkleTree} from "../../../../src/util/merkleTree/merkleTree";

chai.use(chaiAsPromised);

describe('beacon db api', function() {

  const sandbox = sinon.createSandbox();
  const objKey = Buffer.alloc(32, 10);
  const objRoot = Buffer.alloc(32, 11);

  let encodeKeyStub, dbStub, beaconDB;

  beforeEach(() => {
    encodeKeyStub = sandbox.stub(dbKeys, 'encodeKey');
    dbStub = sandbox.createStubInstance(LevelDbController);
    beaconDB = new BeaconDB({
      config,
      controller: dbStub
    });
  });

  afterEach(() => {
    sandbox.restore();
  });

  it('get latest state', async function() {
    encodeKeyStub.withArgs(Bucket.chainInfo, Key.latestState).returns(objKey);
    encodeKeyStub.withArgs(Bucket.state, objRoot).returns(objRoot);
    dbStub.get.withArgs(objKey).resolves(objRoot);
    dbStub.get.withArgs(objRoot).resolves(serialize(generateState(), config.types.BeaconState));
    const result = await beaconDB.getLatestState();
    expect(encodeKeyStub.withArgs(Bucket.chainInfo, Key.latestState).calledOnce).to.be.true;
    expect(dbStub.get.withArgs(objKey).calledOnce).to.be.true;
    expect(dbStub.get.withArgs(objRoot).calledOnce).to.be.true;
    expect(result.slot)
      .to.be.equal(generateState().slot);
  });

  it('set latest state root', async function() {
    encodeKeyStub.withArgs(Bucket.chainInfo, Key.latestState).returns(objKey);
    await beaconDB.setLatestStateRoot(objKey, generateState());
    expect(encodeKeyStub.withArgs(Bucket.chainInfo, Key.latestState).calledOnce).to.be.true;
    expect(dbStub.put.withArgs(objKey, sinon.match.any).calledOnce).to.be.true;
  });

  it('get finalized state', async function() {
    encodeKeyStub.withArgs(Bucket.chainInfo, Key.finalizedState).returns(objKey);
    encodeKeyStub.withArgs(Bucket.state, objRoot).returns(objRoot);
    dbStub.get.withArgs(objKey).resolves(objRoot);
    dbStub.get.withArgs(objRoot).resolves(serialize(generateState(), config.types.BeaconState));
    const result = await beaconDB.getFinalizedState();
    expect(encodeKeyStub.withArgs(Bucket.chainInfo, Key.finalizedState).calledOnce).to.be.true;
    expect(dbStub.get.withArgs(objKey).calledOnce).to.be.true;
    expect(dbStub.get.withArgs(objRoot).calledOnce).to.be.true;
    expect(result.slot)
      .to.be.equal(generateState().slot);
  });

  it('set finalized state', async function() {
    encodeKeyStub.withArgs(Bucket.chainInfo, Key.finalizedState).returns(objKey);
    await beaconDB.setFinalizedStateRoot(objKey, generateState());
    expect(encodeKeyStub.withArgs(Bucket.chainInfo, Key.finalizedState).calledOnce).to.be.true;
    expect(dbStub.put.withArgs(objKey, sinon.match.any).calledOnce).to.be.true;
  });

  it('get justified state', async function() {
    encodeKeyStub.withArgs(Bucket.chainInfo, Key.justifiedState).returns(objKey);
    encodeKeyStub.withArgs(Bucket.state, objRoot).returns(objRoot);
    dbStub.get.withArgs(objKey).resolves(objRoot);
    dbStub.get.withArgs(objRoot).resolves(serialize(generateState(), config.types.BeaconState));
    const result = await beaconDB.getJustifiedState();
    expect(encodeKeyStub.withArgs(Bucket.chainInfo, Key.justifiedState).calledOnce).to.be.true;
    expect(dbStub.get.withArgs(objKey).calledOnce).to.be.true;
    expect(dbStub.get.withArgs(objRoot).calledOnce).to.be.true;
    expect(result.slot)
      .to.be.equal(generateState().slot);
  });

  it('set justified state', async function() {
    encodeKeyStub.withArgs(Bucket.chainInfo, Key.justifiedState).returns(objKey);
    await beaconDB.setJustifiedStateRoot(objKey, generateState());
    expect(encodeKeyStub.withArgs(Bucket.chainInfo, Key.justifiedState).calledOnce).to.be.true;
    expect(dbStub.put.withArgs(objKey, sinon.match.any).calledOnce).to.be.true;
  });

  it('get block', async function() {
    encodeKeyStub.withArgs(Bucket.block, sinon.match.any).returns(objRoot);
    dbStub.get.withArgs(objRoot).resolves(serialize(generateEmptyBlock(), config.types.BeaconBlock));
    const result = await beaconDB.getBlock('blockHash');
    expect(encodeKeyStub.withArgs(Bucket.block, sinon.match.any).calledOnce).to.be.true;
    expect(dbStub.get.withArgs(objRoot).calledOnce).to.be.true;
    expect(serialize(result, config.types.BeaconBlock).toString('hex'))
      .to.be.equal(serialize(generateEmptyBlock(), config.types.BeaconBlock).toString('hex'));
  });

  it('has block - false', async function() {
    encodeKeyStub.withArgs(Bucket.block, sinon.match.any).returns(objRoot);
    dbStub.get.withArgs(objRoot).resolves(null);
    const result = await beaconDB.hasBlock('blockHash');
    expect(encodeKeyStub.withArgs(Bucket.block, sinon.match.any).calledOnce).to.be.true;
    expect(dbStub.get.withArgs(objRoot).calledOnce).to.be.true;
    expect(result).to.be.false;
  });

  it('has block - true', async function() {
    encodeKeyStub.withArgs(Bucket.block, sinon.match.any).returns(objRoot);
    dbStub.get.withArgs(objRoot).resolves(serialize(generateEmptyBlock(), config.types.BeaconBlock));
    const result = await beaconDB.hasBlock('blockHash');
    expect(encodeKeyStub.withArgs(Bucket.block, sinon.match.any).calledOnce).to.be.true;
    expect(dbStub.get.withArgs(objRoot).calledOnce).to.be.true;
    expect(result).to.be.true;
  });

  it('get block by slot', async function() {
    encodeKeyStub.withArgs(Bucket.mainChain, 1).returns('slot');
    dbStub.get.withArgs('slot').resolves('blockRoot');
    encodeKeyStub.withArgs(Bucket.block, 'blockRoot').returns('blockId');
    dbStub.get.withArgs('blockId').resolves(serialize(generateEmptyBlock(), config.types.BeaconBlock));
    const result = await beaconDB.getBlockBySlot(1);
    expect(encodeKeyStub.withArgs(Bucket.mainChain, 1).calledOnce).to.be.true;
    expect(encodeKeyStub.withArgs(Bucket.block, 'blockRoot').calledOnce).to.be.true;
    expect(dbStub.get.withArgs('slot').calledOnce).to.be.true;
    expect(dbStub.get.withArgs('blockId').calledOnce).to.be.true;
    expect(result).to.not.be.null;
  });

  it('set block', async function() {
    encodeKeyStub
      .withArgs(Bucket.block, sinon.match.any)
      .returns('blockId');
    await beaconDB.setBlock(objRoot, generateEmptyBlock());
    expect(
      encodeKeyStub
        .withArgs(
          Bucket.block,
          sinon.match.any
        ).calledOnce
    ).to.be.true;
    expect(dbStub.put.withArgs('blockId', sinon.match.any).calledOnce).to.be.true;
  });

  it('set finalized block root', async function() {
    encodeKeyStub
      .withArgs(Bucket.chainInfo, Key.finalizedBlock)
      .returns('blockId');
    await beaconDB.setFinalizedBlockRoot(objRoot, generateEmptyBlock());
    expect(
      encodeKeyStub
        .withArgs(Bucket.chainInfo, Key.finalizedBlock).calledOnce
    ).to.be.true;
    expect(dbStub.put.withArgs('blockId', sinon.match.any).calledOnce).to.be.true;
  });

  it('get finalized block', async function() {
    encodeKeyStub.withArgs(Bucket.chainInfo, Key.finalizedBlock).returns(objKey);
    encodeKeyStub.withArgs(Bucket.block, objRoot).returns(objRoot);
    dbStub.get.withArgs(objKey).resolves(objRoot);
    dbStub.get.withArgs(objRoot).resolves(serialize(generateEmptyBlock(), config.types.BeaconBlock));
    const result = await beaconDB.getFinalizedBlock();
    expect(encodeKeyStub.withArgs(Bucket.chainInfo, Key.finalizedBlock).calledOnce).to.be.true;
    expect(dbStub.get.withArgs(objKey).calledOnce).to.be.true;
    expect(dbStub.get.withArgs(objRoot).calledOnce).to.be.true;
    expect(serialize(result, config.types.BeaconBlock).toString('hex'))
      .to.be.equal(serialize(generateEmptyBlock(), config.types.BeaconBlock).toString('hex'));
  });

  it('set justified block root', async function() {
    encodeKeyStub
      .withArgs(Bucket.chainInfo, Key.justifiedBlock)
      .returns('blockId');
    await beaconDB.setJustifiedBlockRoot(objRoot, generateEmptyBlock());
    expect(
      encodeKeyStub
        .withArgs(Bucket.chainInfo, Key.justifiedBlock).calledOnce
    ).to.be.true;
    expect(dbStub.put.withArgs('blockId', sinon.match.any).calledOnce).to.be.true;
  });

  it('get justified block', async function() {
    encodeKeyStub.withArgs(Bucket.chainInfo, Key.justifiedBlock).returns(objKey);
    encodeKeyStub.withArgs(Bucket.block, objRoot).returns(objRoot);
    dbStub.get.withArgs(objKey).resolves(objRoot);
    dbStub.get.withArgs(objRoot).resolves(serialize(generateEmptyBlock(), config.types.BeaconBlock));
    const result = await beaconDB.getJustifiedBlock();
    expect(encodeKeyStub.withArgs(Bucket.chainInfo, Key.justifiedBlock).calledOnce).to.be.true;
    expect(dbStub.get.withArgs(objKey).calledOnce).to.be.true;
    expect(dbStub.get.withArgs(objRoot).calledOnce).to.be.true;
    expect(serialize(result, config.types.BeaconBlock).toString('hex'))
      .to.be.equal(serialize(generateEmptyBlock(), config.types.BeaconBlock).toString('hex'));
  });

  it('get chain head', async function() {
    encodeKeyStub.withArgs(Bucket.chainInfo, Key.chainHeight).returns('chainHeightKey');
    dbStub.get.withArgs('chainHeightKey').resolves(serialize(10, config.types.uint64));
    encodeKeyStub.withArgs(Bucket.mainChain, new BN(10)).returns('blockRootKey');
    dbStub.get.withArgs('blockRootKey').resolves('blockroot');
    encodeKeyStub.withArgs(Bucket.block, 'blockroot').returns('blockId');
    dbStub.get.withArgs('blockId').resolves(serialize(generateEmptyBlock(), config.types.BeaconBlock));
    const result = await beaconDB.getChainHead();
    expect(serialize(result, config.types.BeaconBlock).toString('hex'))
      .to.be.equal(serialize(generateEmptyBlock(), config.types.BeaconBlock).toString('hex'));
  });

  it('set chain head', async function() {
    encodeKeyStub.withArgs(Bucket.chainInfo, Key.chainHeight).returns('chainHeightKey');
    beaconDB.getBlock = sandbox.stub().resolves(generateEmptyBlock());
    const block = generateEmptyBlock();
    block.stateRoot = objRoot;
    await beaconDB.setChainHeadRoots(objRoot, objRoot, block, generateState());
    expect(encodeKeyStub.withArgs(Bucket.mainChain, 0).calledOnce).to.be.true;
    expect(encodeKeyStub.withArgs(Bucket.chainInfo, Key.chainHeight).calledOnce).to.be.true;
    expect(encodeKeyStub.withArgs(Bucket.chainInfo, Key.latestState).calledOnce).to.be.true;
    expect(dbStub.batchPut.withArgs(sinon.match.array).calledOnce).to.be.true;
  });

  it('fail to set chain head (block missing)', async function() {
    encodeKeyStub.withArgs(Bucket.chainInfo, Key.chainHeight).returns('chainHeightKey');
    beaconDB.getBlock = sandbox.stub().resolves(null);
    const block = generateEmptyBlock();
    block.stateRoot = objRoot;
    await expect(beaconDB.setChainHeadRoots(objRoot, objRoot, null, generateState()))
      .to.be.rejectedWith("unknown block root");
  });

  it('test get attestation', async function() {
    encodeKeyStub.withArgs(Bucket.attestation, Buffer.alloc(0)).returns('lower');
    encodeKeyStub.withArgs(Bucket.attestation + 1, Buffer.alloc(0)).returns('higher');
    dbStub.search.resolves([serialize(generateEmptyAttestation(), config.types.Attestation)]);
    const result = await beaconDB.getAttestations();
    expect(result.length).to.be.equal(1);
    expect(
      dbStub.search.withArgs(
        sinon.match.has('lt', 'higher')
          .and(sinon.match.has('gt', 'lower'))
      ).calledOnce
    ).to.be.true;
    expect(encodeKeyStub.withArgs(Bucket.attestation, Buffer.alloc(0)).calledOnce).to.be.true;
    expect(encodeKeyStub.withArgs(Bucket.attestation + 1, Buffer.alloc(0)).calledOnce).to.be.true;
  });

  it('test set attestation', async function() {
    encodeKeyStub.returns('attestationKey');
    dbStub.put.resolves({});
    await beaconDB.setAttestation(generateEmptyAttestation());
    expect(
      dbStub.put.withArgs(
        "attestationKey",
        sinon.match.any
      ).calledOnce
    ).to.be.true;
    expect(encodeKeyStub.withArgs(Bucket.attestation, sinon.match.any).calledOnce).to.be.true;
  });

  it('test delete attestation', async function() {
    encodeKeyStub.returns('attestationKey');
    dbStub.batchDelete.resolves({});
    await beaconDB.deleteAttestations([generateEmptyAttestation(), generateEmptyAttestation()]);
    expect(encodeKeyStub.withArgs(Bucket.attestation, sinon.match.any).calledTwice).to.be.true;
    expect(
      dbStub.batchDelete.withArgs(
        sinon.match.array
      ).calledOnce
    ).to.be.true;
  });

  it('test get voluntary exists', async function() {
    encodeKeyStub.withArgs(Bucket.exit, Buffer.alloc(0)).returns('lower');
    encodeKeyStub.withArgs(Bucket.exit + 1, Buffer.alloc(0)).returns('higher');
    dbStub.search.resolves([serialize(generateEmptyVoluntaryExit(), config.types.VoluntaryExit)]);
    const result = await beaconDB.getVoluntaryExits();
    expect(result.length).to.be.equal(1);
    expect(
      dbStub.search.withArgs(
        sinon.match.has('lt', 'higher')
          .and(sinon.match.has('gt', 'lower'))
      ).calledOnce
    ).to.be.true;
    expect(encodeKeyStub.withArgs(Bucket.exit, Buffer.alloc(0)).calledOnce).to.be.true;
    expect(encodeKeyStub.withArgs(Bucket.exit + 1, Buffer.alloc(0)).calledOnce).to.be.true;
  });

  it('test set voluntary exit', async function() {
    encodeKeyStub.returns('voluntaryExitKey');
    dbStub.put.resolves({});
    await beaconDB.setVoluntaryExit(generateEmptyVoluntaryExit());
    expect(
      dbStub.put.withArgs(
        "voluntaryExitKey",
        sinon.match.any
      ).calledOnce
    ).to.be.true;
    expect(encodeKeyStub.withArgs(Bucket.exit, sinon.match.any).calledOnce).to.be.true;
  });

  it('test delete voluntary exists', async function() {
    encodeKeyStub.returns('voluntaryExitKey');
    dbStub.batchDelete.resolves({});
    await beaconDB.deleteVoluntaryExits([generateEmptyVoluntaryExit(), generateEmptyVoluntaryExit()]);
    expect(encodeKeyStub.withArgs(Bucket.exit, sinon.match.any).calledTwice).to.be.true;
    expect(
      dbStub.batchDelete.withArgs(
        sinon.match.array
      ).calledOnce
    ).to.be.true;
  });

  it('test get transfers', async function() {
    encodeKeyStub.withArgs(Bucket.transfer, Buffer.alloc(0)).returns('lower');
    encodeKeyStub.withArgs(Bucket.transfer + 1, Buffer.alloc(0)).returns('higher');
    dbStub.search.resolves([serialize(generateEmptyTransfer(), config.types.Transfer)]);
    const result = await beaconDB.getTransfers();
    expect(result.length).to.be.equal(1);
    expect(
      dbStub.search.withArgs(
        sinon.match.has('lt', 'higher')
          .and(sinon.match.has('gt', 'lower'))
      ).calledOnce
    ).to.be.true;
    expect(encodeKeyStub.withArgs(Bucket.transfer, Buffer.alloc(0)).calledOnce).to.be.true;
    expect(encodeKeyStub.withArgs(Bucket.transfer + 1, Buffer.alloc(0)).calledOnce).to.be.true;
  });

  it('test set transfer', async function() {
    encodeKeyStub.returns('transferKey');
    dbStub.put.resolves({});
    await beaconDB.setTransfer(generateEmptyTransfer());
    expect(
      dbStub.put.withArgs(
        "transferKey",
        sinon.match.any
      ).calledOnce
    ).to.be.true;
    expect(encodeKeyStub.withArgs(Bucket.transfer, sinon.match.any).calledOnce).to.be.true;
  });

  it('test delete transfers', async function() {
    encodeKeyStub.returns('transferKey');
    dbStub.batchDelete.resolves({});
    await beaconDB.deleteTransfers([generateEmptyTransfer(), generateEmptyTransfer()]);
    expect(encodeKeyStub.withArgs(Bucket.transfer, sinon.match.any).calledTwice).to.be.true;
    expect(
      dbStub.batchDelete.withArgs(
        sinon.match.array
      ).calledOnce
    ).to.be.true;
  });

  it('test get proposer slashings', async function() {
    encodeKeyStub.withArgs(Bucket.proposerSlashing, Buffer.alloc(0)).returns('lower');
    encodeKeyStub.withArgs(Bucket.proposerSlashing + 1, Buffer.alloc(0)).returns('higher');
    dbStub.search.resolves([serialize(generateEmptyProposerSlashing(), config.types.ProposerSlashing)]);
    const result = await beaconDB.getProposerSlashings();
    expect(result.length).to.be.equal(1);
    expect(
      dbStub.search.withArgs(
        sinon.match.has('lt', 'higher')
          .and(sinon.match.has('gt', 'lower'))
      ).calledOnce
    ).to.be.true;
    expect(encodeKeyStub.withArgs(Bucket.proposerSlashing, Buffer.alloc(0)).calledOnce).to.be.true;
    expect(
      encodeKeyStub.withArgs(Bucket.proposerSlashing + 1, Buffer.alloc(0)).calledOnce
    ).to.be.true;
  });

  it('test set proposer slashings', async function() {
    encodeKeyStub.returns('proposerSlashingKey');
    dbStub.put.resolves({});
    await beaconDB.setProposerSlashing(generateEmptyProposerSlashing());
    expect(
      dbStub.put.withArgs(
        "proposerSlashingKey",
        sinon.match.any
      ).calledOnce
    ).to.be.true;
    expect(encodeKeyStub.withArgs(Bucket.proposerSlashing, sinon.match.any).calledOnce).to.be.true;
  });

  it('test delete proposer slashings', async function() {
    encodeKeyStub.returns('proposerSlashingKey');
    dbStub.batchDelete.resolves({});
    await beaconDB.deleteProposerSlashings(
      [generateEmptyProposerSlashing(), generateEmptyProposerSlashing()]
    );
    expect(
      encodeKeyStub.withArgs(Bucket.proposerSlashing, sinon.match.any).calledTwice
    ).to.be.true;
    expect(
      dbStub.batchDelete.withArgs(
        sinon.match.array
      ).calledOnce
    ).to.be.true;
  });

  it('test get attester slashings', async function() {
    encodeKeyStub.withArgs(Bucket.attesterSlashing, Buffer.alloc(0)).returns('lower');
    encodeKeyStub.withArgs(Bucket.attesterSlashing + 1, Buffer.alloc(0)).returns('higher');
    dbStub.search.resolves([serialize(generateEmptyAttesterSlashing(), config.types.AttesterSlashing)]);
    const result = await beaconDB.getAttesterSlashings();
    expect(result.length).to.be.equal(1);
    expect(
      dbStub.search.withArgs(
        sinon.match.has('lt', 'higher')
          .and(sinon.match.has('gt', 'lower'))
      ).calledOnce
    ).to.be.true;
    expect(encodeKeyStub.withArgs(Bucket.attesterSlashing, Buffer.alloc(0)).calledOnce).to.be.true;
    expect(
      encodeKeyStub.withArgs(Bucket.attesterSlashing + 1, Buffer.alloc(0)).calledOnce
    ).to.be.true;
  });

  it('test set attester slashings', async function() {
    encodeKeyStub.returns('attesterSlashingKey');
    dbStub.put.resolves({});
    await beaconDB.setAttesterSlashing(generateEmptyAttesterSlashing());
    expect(
      dbStub.put.withArgs(
        "attesterSlashingKey",
        sinon.match.any
      ).calledOnce
    ).to.be.true;
    expect(encodeKeyStub.withArgs(Bucket.attesterSlashing, sinon.match.any).calledOnce).to.be.true;
  });

  it('test delete attester slashings', async function() {
    encodeKeyStub.returns('attesterSlashingKey');
    dbStub.batchDelete.resolves({});
    await beaconDB.deleteAttesterSlashings(
      [generateEmptyAttesterSlashing(), generateEmptyAttesterSlashing()]
    );
    expect(
      encodeKeyStub.withArgs(Bucket.attesterSlashing, sinon.match.any).calledTwice
    ).to.be.true;
    expect(
      dbStub.batchDelete.withArgs(
        sinon.match.array
      ).calledOnce
    ).to.be.true;
  });

  it('test get deposits', async function() {
<<<<<<< HEAD
    encodeKeyStub.withArgs(Bucket.deposit, Buffer.alloc(0)).returns('lower');
    encodeKeyStub.withArgs(Bucket.deposit + 1, Buffer.alloc(0)).returns('higher');
    dbStub.search.resolves([serialize(generateDeposit(), Deposit)]);
=======
    encodeKeyStub.withArgs(Bucket.genesisDeposit, Buffer.alloc(0)).returns('lower');
    encodeKeyStub.withArgs(Bucket.genesisDeposit + 1, Buffer.alloc(0)).returns('higher');
    dbStub.search.resolves([serialize(generateDeposit(), config.types.Deposit)]);
>>>>>>> b6ef71e9
    const result = await beaconDB.getDeposits();
    expect(result.length).to.be.equal(1);
    expect(
      dbStub.search.withArgs(
        sinon.match.has('lt', 'higher')
          .and(sinon.match.has('gt', 'lower'))
      ).calledOnce
    ).to.be.true;
    expect(encodeKeyStub.withArgs(Bucket.deposit, Buffer.alloc(0)).calledOnce).to.be.true;
    expect(
      encodeKeyStub.withArgs(Bucket.deposit + 1, Buffer.alloc(0)).calledOnce
    ).to.be.true;
  });

  it('test set deposits', async function() {
    encodeKeyStub.returns('genesisDepositKey');
    dbStub.put.resolves({});
    await beaconDB.setDeposit(1, generateDeposit());
    expect(
      dbStub.put.withArgs(
        "genesisDepositKey",
        sinon.match.any
      ).calledOnce
    ).to.be.true;
    expect(encodeKeyStub.withArgs(Bucket.deposit, sinon.match.any).calledOnce).to.be.true;
  });

  it('test delete deposits', async function() {
    encodeKeyStub.returns('genesisDepositKey');
    let argForBatchDelete = ['genesisDepositKey','genesisDepositKey'];
    dbStub.batchDelete.resolves({});
    await beaconDB.deleteDeposits(2);
    expect(
      encodeKeyStub.withArgs(Bucket.deposit, sinon.match.any).calledTwice
    ).to.be.true;
    expect(
      dbStub.batchDelete.withArgs(argForBatchDelete).calledOnce
    ).to.be.true;
  });

  it('store merkle tree', async function() {
    encodeKeyStub.returns('merkleTreeKey');
    dbStub.put.resolves();
    const index = 1;
    await beaconDB.setMerkleTree(index, ProgressiveMerkleTree.empty(5));
    expect(encodeKeyStub.calledOnceWith(Bucket.merkleTree, index)).to.be.true;
    expect(dbStub.put.calledOnceWith('merkleTreeKey', sinon.match.any)).to.be.true;
  });

  it('get merkle tree', async function() {
    encodeKeyStub.returns('merkleTreeKey');
    dbStub.get.resolves(ProgressiveMerkleTree.empty(5).serialize());
    const index = 1;
    const tree = await beaconDB.getMerkleTree(index);
    expect(encodeKeyStub.calledOnceWith(Bucket.merkleTree, index)).to.be.true;
    expect(dbStub.get.calledOnceWith('merkleTreeKey')).to.be.true;
    expect(tree).to.not.be.null;
  });

  it('get merkle not found', async function() {
    encodeKeyStub.returns('merkleTreeKey');
    dbStub.get.resolves(null);
    const index = 1;
    const tree = await beaconDB.getMerkleTree(index);
    expect(encodeKeyStub.calledOnceWith(Bucket.merkleTree, index)).to.be.true;
    expect(dbStub.get.calledOnceWith('merkleTreeKey')).to.be.true;
    expect(tree).to.be.null;
  });

});<|MERGE_RESOLUTION|>--- conflicted
+++ resolved
@@ -468,15 +468,9 @@
   });
 
   it('test get deposits', async function() {
-<<<<<<< HEAD
     encodeKeyStub.withArgs(Bucket.deposit, Buffer.alloc(0)).returns('lower');
     encodeKeyStub.withArgs(Bucket.deposit + 1, Buffer.alloc(0)).returns('higher');
-    dbStub.search.resolves([serialize(generateDeposit(), Deposit)]);
-=======
-    encodeKeyStub.withArgs(Bucket.genesisDeposit, Buffer.alloc(0)).returns('lower');
-    encodeKeyStub.withArgs(Bucket.genesisDeposit + 1, Buffer.alloc(0)).returns('higher');
     dbStub.search.resolves([serialize(generateDeposit(), config.types.Deposit)]);
->>>>>>> b6ef71e9
     const result = await beaconDB.getDeposits();
     expect(result.length).to.be.equal(1);
     expect(
