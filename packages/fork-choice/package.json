{
  "name": "@lodestar/fork-choice",
  "description": "A Typescript implementation Ethereum Consensus fork choice",
  "license": "Apache-2.0",
  "author": "ChainSafe Systems",
  "homepage": "https://github.com/ChainSafe/lodestar#readme",
  "repository": {
    "type": "git",
    "url": "git+https://github.com:ChainSafe/lodestar.git"
  },
  "bugs": {
    "url": "https://github.com/ChainSafe/lodestar/issues"
  },
  "version": "1.5.1",
  "type": "module",
  "exports": "./lib/index.js",
  "types": "./lib/index.d.ts",
  "files": [
    "lib/**/*.d.ts",
    "lib/**/*.js",
    "lib/**/*.js.map",
    "*.d.ts",
    "*.js"
  ],
  "scripts": {
    "clean": "rm -rf lib && rm -f *.tsbuildinfo",
    "build": "tsc -p tsconfig.build.json",
    "build:lib:watch": "yarn run build:lib --watch",
    "build:release": "yarn clean && yarn run build",
    "build:types:watch": "yarn run build:types --watch",
    "check-build": "node -e \"(async function() { await import('./lib/index.js') })()\"",
    "check-types": "tsc",
    "coverage": "codecov -F lodestar-fork-choice",
    "lint": "eslint --color --ext .ts src/ test/",
    "lint:fix": "yarn run lint --fix",
    "pretest": "yarn run check-types",
    "test": "yarn test:unit",
    "test:unit": "mocha --colors -r ts-node/register 'test/unit/**/*.test.ts'",
    "check-readme": "typescript-docs-verifier"
  },
  "dependencies": {
<<<<<<< HEAD
    "@chainsafe/ssz": "^0.10.1",
    "@lodestar/config": "^1.5.0",
    "@lodestar/params": "^1.5.0",
    "@lodestar/state-transition": "^1.5.0",
    "@lodestar/types": "^1.5.0",
    "@lodestar/utils": "^1.5.0"
=======
    "@chainsafe/ssz": "^0.9.2",
    "@lodestar/config": "^1.5.1",
    "@lodestar/params": "^1.5.1",
    "@lodestar/state-transition": "^1.5.1",
    "@lodestar/types": "^1.5.1",
    "@lodestar/utils": "^1.5.1"
>>>>>>> 2115aa7b
  },
  "keywords": [
    "ethereum",
    "eth-consensus",
    "beacon",
    "blockchain"
  ]
}<|MERGE_RESOLUTION|>--- conflicted
+++ resolved
@@ -39,21 +39,12 @@
     "check-readme": "typescript-docs-verifier"
   },
   "dependencies": {
-<<<<<<< HEAD
     "@chainsafe/ssz": "^0.10.1",
-    "@lodestar/config": "^1.5.0",
-    "@lodestar/params": "^1.5.0",
-    "@lodestar/state-transition": "^1.5.0",
-    "@lodestar/types": "^1.5.0",
-    "@lodestar/utils": "^1.5.0"
-=======
-    "@chainsafe/ssz": "^0.9.2",
     "@lodestar/config": "^1.5.1",
     "@lodestar/params": "^1.5.1",
     "@lodestar/state-transition": "^1.5.1",
     "@lodestar/types": "^1.5.1",
     "@lodestar/utils": "^1.5.1"
->>>>>>> 2115aa7b
   },
   "keywords": [
     "ethereum",
