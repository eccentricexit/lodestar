--- conflicted
+++ resolved
@@ -124,10 +124,6 @@
     "@lodestar/types": "^1.2.1",
     "@lodestar/utils": "^1.2.1",
     "@lodestar/validator": "^1.2.1",
-<<<<<<< HEAD
-    "@lodestar/reqresp": "^0.1.0",
-=======
->>>>>>> 429bb370
     "@lodestar/engine-api-client": "^1.2.1",
     "@multiformats/multiaddr": "^11.0.0",
     "@types/datastore-level": "^3.0.0",
