import {routes, ServerApi} from "@lodestar/api";
import {Epoch, ssz} from "@lodestar/types";
import {SYNC_COMMITTEE_SUBNET_SIZE} from "@lodestar/params";
import {validateGossipAttestation} from "../../../../chain/validation/index.js";
import {validateGossipAttesterSlashing} from "../../../../chain/validation/attesterSlashing.js";
import {validateGossipProposerSlashing} from "../../../../chain/validation/proposerSlashing.js";
import {validateGossipVoluntaryExit} from "../../../../chain/validation/voluntaryExit.js";
import {validateBlsToExecutionChange} from "../../../../chain/validation/blsToExecutionChange.js";
import {validateSyncCommitteeSigOnly} from "../../../../chain/validation/syncCommittee.js";
import {ApiModules} from "../../types.js";
import {AttestationError, GossipAction, SyncCommitteeError} from "../../../../chain/errors/index.js";
import {validateGossipFnRetryUnknownRoot} from "../../../../network/processor/gossipHandlers.js";

export function getBeaconPoolApi({
  chain,
  logger,
  metrics,
  network,
}: Pick<ApiModules, "chain" | "logger" | "metrics" | "network">): ServerApi<routes.beacon.pool.Api> {
  return {
    async getPoolAttestations(filters) {
      // Already filtered by slot
      let attestations = chain.aggregatedAttestationPool.getAll(filters?.slot);

      if (filters?.committeeIndex !== undefined) {
        attestations = attestations.filter((attestation) => filters.committeeIndex === attestation.data.index);
      }

      return {data: attestations};
    },

    async getPoolAttesterSlashings() {
      return {data: chain.opPool.getAllAttesterSlashings()};
    },

    async getPoolProposerSlashings() {
      return {data: chain.opPool.getAllProposerSlashings()};
    },

    async getPoolVoluntaryExits() {
      return {data: chain.opPool.getAllVoluntaryExits()};
    },

    async getPoolBlsToExecutionChanges() {
      return {data: chain.opPool.getAllBlsToExecutionChanges().map(({data}) => data)};
    },

    async submitPoolAttestations(attestations) {
      const seenTimestampSec = Date.now() / 1000;
      const errors: Error[] = [];

      await Promise.all(
        attestations.map(async (attestation, i) => {
          try {
            // eslint-disable-next-line @typescript-eslint/explicit-function-return-type
            const validateFn = () => validateGossipAttestation(chain, {attestation, serializedData: null}, null);
            const {slot, beaconBlockRoot} = attestation.data;
            // when a validator is configured with multiple beacon node urls, this attestation data may come from another beacon node
            // and the block hasn't been in our forkchoice since we haven't seen / processing that block
            // see https://github.com/ChainSafe/lodestar/issues/5098
            const {indexedAttestation, subnet, attDataRootHex} = await validateGossipFnRetryUnknownRoot(
              validateFn,
              chain,
              slot,
              beaconBlockRoot
            );

<<<<<<< HEAD
            if (network.attnetsService.shouldProcess(subnet, slot)) {
              const insertOutcome = await chain.attestationPool.add(attestation, attDataRootHex);
=======
            if (network.shouldAggregate(subnet, slot)) {
              const insertOutcome = chain.attestationPool.add(attestation, attDataRootHex);
>>>>>>> c780a1d4
              metrics?.opPool.attestationPoolInsertOutcome.inc({insertOutcome});
            }
            const sentPeers = await network.publishBeaconAttestation(attestation, subnet);
            metrics?.submitUnaggregatedAttestation(seenTimestampSec, indexedAttestation, subnet, sentPeers);
          } catch (e) {
            errors.push(e as Error);
            logger.error(
              `Error on submitPoolAttestations [${i}]`,
              {slot: attestation.data.slot, index: attestation.data.index},
              e as Error
            );
            if (e instanceof AttestationError && e.action === GossipAction.REJECT) {
              chain.persistInvalidSszValue(ssz.phase0.Attestation, attestation, "api_reject");
            }
          }
        })
      );

      if (errors.length > 1) {
        throw Error("Multiple errors on submitPoolAttestations\n" + errors.map((e) => e.message).join("\n"));
      } else if (errors.length === 1) {
        throw errors[0];
      }
    },

    async submitPoolAttesterSlashings(attesterSlashing) {
      await validateGossipAttesterSlashing(chain, attesterSlashing);
      chain.opPool.insertAttesterSlashing(attesterSlashing);
      await network.publishAttesterSlashing(attesterSlashing);
    },

    async submitPoolProposerSlashings(proposerSlashing) {
      await validateGossipProposerSlashing(chain, proposerSlashing);
      chain.opPool.insertProposerSlashing(proposerSlashing);
      await network.publishProposerSlashing(proposerSlashing);
    },

    async submitPoolVoluntaryExit(voluntaryExit) {
      await validateGossipVoluntaryExit(chain, voluntaryExit);
      chain.opPool.insertVoluntaryExit(voluntaryExit);
      await network.publishVoluntaryExit(voluntaryExit);
    },

    async submitPoolBlsToExecutionChange(blsToExecutionChanges) {
      const errors: Error[] = [];

      await Promise.all(
        blsToExecutionChanges.map(async (blsToExecutionChange, i) => {
          try {
            // Ignore even if the change exists and reprocess
            await validateBlsToExecutionChange(chain, blsToExecutionChange, true);
            const preCapella = chain.clock.currentEpoch < chain.config.CAPELLA_FORK_EPOCH;
            chain.opPool.insertBlsToExecutionChange(blsToExecutionChange, preCapella);
            if (!preCapella) {
              await network.publishBlsToExecutionChange(blsToExecutionChange);
            }
          } catch (e) {
            errors.push(e as Error);
            logger.error(
              `Error on submitPoolBlsToExecutionChange [${i}]`,
              {validatorIndex: blsToExecutionChange.message.validatorIndex},
              e as Error
            );
          }
        })
      );

      if (errors.length > 1) {
        throw Error("Multiple errors on submitPoolBlsToExecutionChange\n" + errors.map((e) => e.message).join("\n"));
      } else if (errors.length === 1) {
        throw errors[0];
      }
    },

    /**
     * POST `/eth/v1/beacon/pool/sync_committees`
     *
     * Submits sync committee signature objects to the node.
     * Sync committee signatures are not present in phase0, but are required for Altair networks.
     * If a sync committee signature is validated successfully the node MUST publish that sync committee signature on all applicable subnets.
     * If one or more sync committee signatures fail validation the node MUST return a 400 error with details of which sync committee signatures have failed, and why.
     *
     * https://github.com/ethereum/beacon-APIs/pull/135
     */
    async submitPoolSyncCommitteeSignatures(signatures) {
      // Fetch states for all slots of the `signatures`
      const slots = new Set<Epoch>();
      for (const signature of signatures) {
        slots.add(signature.slot);
      }

      // TODO: Fetch states at signature slots
      const state = chain.getHeadState();

      const errors: Error[] = [];

      await Promise.all(
        signatures.map(async (signature, i) => {
          try {
            const synCommittee = state.epochCtx.getIndexedSyncCommittee(signature.slot);
            const indexesInCommittee = synCommittee.validatorIndexMap.get(signature.validatorIndex);
            if (indexesInCommittee === undefined || indexesInCommittee.length === 0) {
              return; // Not a sync committee member
            }

            // Verify signature only, all other data is very likely to be correct, since the `signature` object is created by this node.
            // Worst case if `signature` is not valid, gossip peers will drop it and slightly downscore us.
            await validateSyncCommitteeSigOnly(chain, state, signature);

            // The same validator can appear multiple times in the sync committee. It can appear multiple times per
            // subnet even. First compute on which subnet the signature must be broadcasted to.
            const subnets: number[] = [];

            for (const indexInCommittee of indexesInCommittee) {
              // Sync committee subnet members are just sequential in the order they appear in SyncCommitteeIndexes array
              const subnet = Math.floor(indexInCommittee / SYNC_COMMITTEE_SUBNET_SIZE);
              const indexInSubcommittee = indexInCommittee % SYNC_COMMITTEE_SUBNET_SIZE;
              await chain.syncCommitteeMessagePool.add(subnet, signature, indexInSubcommittee);

              // Cheap de-duplication code to avoid using a Set. indexesInCommittee is always sorted
              if (subnets.length === 0 || subnets[subnets.length - 1] !== subnet) {
                subnets.push(subnet);
              }
            }

            // TODO: Broadcast at once to all topics
            await Promise.all(subnets.map(async (subnet) => network.publishSyncCommitteeSignature(signature, subnet)));
          } catch (e) {
            // TODO: gossipsub should allow publishing same message to different topics
            // https://github.com/ChainSafe/js-libp2p-gossipsub/issues/272
            if ((e as Error).message === "PublishError.Duplicate") {
              return;
            }

            errors.push(e as Error);
            logger.debug(
              `Error on submitPoolSyncCommitteeSignatures [${i}]`,
              {slot: signature.slot, validatorIndex: signature.validatorIndex},
              e as Error
            );
            if (e instanceof SyncCommitteeError && e.action === GossipAction.REJECT) {
              chain.persistInvalidSszValue(ssz.altair.SyncCommitteeMessage, signature, "api_reject");
            }
          }
        })
      );

      if (errors.length > 1) {
        throw Error("Multiple errors on publishAggregateAndProofs\n" + errors.map((e) => e.message).join("\n"));
      } else if (errors.length === 1) {
        throw errors[0];
      }
    },
  };
}<|MERGE_RESOLUTION|>--- conflicted
+++ resolved
@@ -65,13 +65,8 @@
               beaconBlockRoot
             );
 
-<<<<<<< HEAD
-            if (network.attnetsService.shouldProcess(subnet, slot)) {
+            if (network.shouldAggregate(subnet, slot)) {
               const insertOutcome = await chain.attestationPool.add(attestation, attDataRootHex);
-=======
-            if (network.shouldAggregate(subnet, slot)) {
-              const insertOutcome = chain.attestationPool.add(attestation, attDataRootHex);
->>>>>>> c780a1d4
               metrics?.opPool.attestationPoolInsertOutcome.inc({insertOutcome});
             }
             const sentPeers = await network.publishBeaconAttestation(attestation, subnet);
