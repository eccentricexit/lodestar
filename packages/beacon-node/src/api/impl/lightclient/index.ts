--- conflicted
+++ resolved
@@ -2,26 +2,18 @@
 import {routes} from "@lodestar/api";
 import {fromHexString} from "@chainsafe/ssz";
 import {SyncPeriod} from "@lodestar/types";
-<<<<<<< HEAD
-import {MAX_REQUEST_LIGHT_CLIENT_UPDATES} from "@lodestar/params";
+import {MAX_REQUEST_LIGHT_CLIENT_COMMITTEE_HASHES, MAX_REQUEST_LIGHT_CLIENT_UPDATES} from "@lodestar/params";
 import {LightClientUpdate} from "@lodestar/types/altair";
 import {ssz} from "@lodestar/types";
-=======
-import {MAX_REQUEST_LIGHT_CLIENT_UPDATES, MAX_REQUEST_LIGHT_CLIENT_COMMITTEE_HASHES} from "@lodestar/params";
->>>>>>> f74462e0
 import {ApiModules} from "../types.js";
+import {IApiOptions} from "../../options.js";
 
 // TODO: Import from lightclient/server package
 
-<<<<<<< HEAD
 export function getLightclientApi(
   opts: IApiOptions,
-  {chain, config, db}: Pick<ApiModules, "chain" | "config" | "db">
+  {chain, config}: Pick<ApiModules, "chain" | "config" | "db">
 ): routes.lightclient.Api {
-  // It's currently possible to request gigantic proofs (eg: a proof of the entire beacon state)
-  // We want some sort of resistance against this DoS vector.
-  const maxGindicesInProof = opts.maxGindicesInProof ?? 512;
-
   const serializeLightClientUpdates = (chunks: LightClientUpdate[]): Uint8Array => {
     // https://github.com/ethereum/beacon-APIs/blob/master/apis/beacon/light_client/updates.yaml#L39
     /**
@@ -49,37 +41,7 @@
   };
 
   return {
-    async getStateProof(stateId, jsonPaths) {
-      const state = await resolveStateId(config, chain, db, stateId);
-
-      // Commit any changes before computing the state root. In normal cases the state should have no changes here
-      state.commit();
-      const stateNode = state.node;
-      const tree = new Tree(stateNode);
-
-      const gindexes = state.type.tree_createProofGindexes(stateNode, jsonPaths);
-      // TODO: Is it necessary to de-duplicate?
-      //       It's not a problem if we overcount gindexes
-      const gindicesSet = new Set(gindexes);
-
-      if (gindicesSet.size > maxGindicesInProof) {
-        throw new Error("Requested proof is too large.");
-      }
-
-      return {
-        data: tree.getProof({
-          type: ProofType.treeOffset,
-          gindices: Array.from(gindicesSet),
-        }),
-      };
-    },
-
     async getUpdates(startPeriod: SyncPeriod, count: number, format?: routes.debug.StateFormat) {
-=======
-export function getLightclientApi({chain}: Pick<ApiModules, "chain">): routes.lightclient.Api {
-  return {
-    async getUpdates(startPeriod: SyncPeriod, count: number) {
->>>>>>> f74462e0
       const maxAllowedCount = Math.min(MAX_REQUEST_LIGHT_CLIENT_UPDATES, count);
       const periods = Array.from({length: maxAllowedCount}, (_ignored, i) => i + startPeriod);
       const updates = await Promise.all(periods.map((period) => chain.lightClientServer.getUpdate(period)));
