import {peerIdFromString} from "@libp2p/peer-id";
import {toHexString} from "@chainsafe/ssz";
import {BeaconConfig} from "@lodestar/config";
import {Logger, prettyBytes} from "@lodestar/utils";
import {Root, Slot, ssz, WithBytes} from "@lodestar/types";
import {ForkName, ForkSeq} from "@lodestar/params";
import {Metrics} from "../../metrics/index.js";
import {OpSource} from "../../metrics/validatorMonitor.js";
import {IBeaconChain} from "../../chain/index.js";
import {
  AttestationError,
  AttestationErrorCode,
  BlockError,
  BlockErrorCode,
  BlockGossipError,
  GossipAction,
  GossipActionError,
  SyncCommitteeError,
} from "../../chain/errors/index.js";
import {GossipHandlers, GossipType} from "../gossip/interface.js";
import {
  validateGossipAggregateAndProof,
  validateGossipAttestation,
  validateGossipAttesterSlashing,
  validateGossipBlock,
  validateGossipProposerSlashing,
  validateGossipSyncCommittee,
  validateSyncCommitteeGossipContributionAndProof,
  validateGossipVoluntaryExit,
  validateBlsToExecutionChange,
  AttestationValidationResult,
  AggregateAndProofValidationResult,
} from "../../chain/validation/index.js";
import {NetworkEvent, NetworkEventBus} from "../events.js";
import {PeerAction, PeerRpcScoreStore} from "../peers/index.js";
import {validateLightClientFinalityUpdate} from "../../chain/validation/lightClientFinalityUpdate.js";
import {validateLightClientOptimisticUpdate} from "../../chain/validation/lightClientOptimisticUpdate.js";
import {validateGossipBlobsSidecar} from "../../chain/validation/blobsSidecar.js";
import {BlockInput, BlockSource, getBlockInput} from "../../chain/blocks/types.js";
import {AttnetsService} from "../subnets/attnetsService.js";
import {sszDeserialize} from "../gossip/topic.js";

/**
 * Gossip handler options as part of network options
 */
export type GossipHandlerOpts = {
  dontSendGossipAttestationsToForkchoice: boolean;
};

/**
 * By default:
 * + pass gossip attestations to forkchoice
 */
export const defaultGossipHandlerOpts = {
  dontSendGossipAttestationsToForkchoice: false,
};

export type ValidatorFnsModules = {
  attnetsService: AttnetsService;
  chain: IBeaconChain;
  config: BeaconConfig;
  logger: Logger;
  metrics: Metrics | null;
  events: NetworkEventBus;
  peerRpcScores: PeerRpcScoreStore;
};

const MAX_UNKNOWN_BLOCK_ROOT_RETRIES = 1;

/**
 * Gossip handlers perform validation + handling in a single function.
 * - This gossip handlers MUST only be registered as validator functions. No handler is registered for any topic.
 * - All `chain/validation/*` functions MUST throw typed GossipActionError instances so they gossip action is captured
 *   by `getGossipValidatorFn()` try catch block.
 * - This gossip handlers should not let any handling errors propagate to the caller. Only validation errors must be thrown.
 *
 * Note: `libp2p/js-libp2p-interfaces` would normally indicate to register separate validator functions and handler functions.
 * This approach is not suitable for us because:
 * - We do expensive processing on the object in the validator function that we need to re-use in the handler function.
 * - The validator function produces extra data that is needed for the handler function. Making this data available in
 *   the handler function scope is hard to achieve without very hacky strategies
 * - Ethereum Consensus gossipsub protocol strictly defined a single topic for message
 */
export function getGossipHandlers(modules: ValidatorFnsModules, options: GossipHandlerOpts): GossipHandlers {
  const {attnetsService, chain, config, metrics, events, peerRpcScores, logger} = modules;

  async function validateBeaconBlock(
    blockInput: BlockInput,
    fork: ForkName,
    peerIdStr: string,
    seenTimestampSec: number
  ): Promise<void> {
    const signedBlock = blockInput.block;
    const slot = signedBlock.message.slot;
    const forkTypes = config.getForkTypes(slot);
    const blockHex = prettyBytes(forkTypes.BeaconBlock.hashTreeRoot(signedBlock.message));
    const delaySec = chain.clock.secFromSlot(slot, seenTimestampSec);
    const recvToVal = Date.now() / 1000 - seenTimestampSec;
    metrics?.gossipBlock.receivedToGossipValidate.observe(recvToVal);
    logger.verbose("Received gossip block", {
      slot: slot,
      root: blockHex,
      curentSlot: chain.clock.currentSlot,
      peerId: peerIdStr,
      delaySec,
      recvToVal,
    });

    try {
      await validateGossipBlock(config, chain, signedBlock, fork);
    } catch (e) {
      if (e instanceof BlockGossipError) {
        if (e instanceof BlockGossipError && e.type.code === BlockErrorCode.PARENT_UNKNOWN) {
          logger.debug("Gossip block has error", {slot, root: blockHex, code: e.type.code});
          events.emit(NetworkEvent.unknownBlockParent, blockInput, peerIdStr);
        }
      }

      if (e instanceof BlockGossipError && e.action === GossipAction.REJECT) {
        chain.persistInvalidSszValue(forkTypes.SignedBeaconBlock, signedBlock, `gossip_reject_slot_${slot}`);
      }

      throw e;
    }
  }

  function handleValidBeaconBlock(
    blockInput: WithBytes<BlockInput>,
    peerIdStr: string,
    seenTimestampSec: number
  ): void {
    const signedBlock = blockInput.block;

    // Handler - MUST NOT `await`, to allow validation result to be propagated

    metrics?.registerBeaconBlock(OpSource.gossip, seenTimestampSec, signedBlock.message);

    chain
      .processBlock(blockInput, {
        // proposer signature already checked in validateBeaconBlock()
        validProposerSignature: true,
        // blobsSidecar already checked in validateGossipBlobsSidecar()
        validBlobsSidecar: true,
        // It's critical to keep a good number of mesh peers.
        // To do that, the Gossip Job Wait Time should be consistently <3s to avoid the behavior penalties in gossip
        // Gossip Job Wait Time depends on the BLS Job Wait Time
        // so `blsVerifyOnMainThread = true`: we want to verify signatures immediately without affecting the bls thread pool.
        // otherwise we can't utilize bls thread pool capacity and Gossip Job Wait Time can't be kept low consistently.
        // See https://github.com/ChainSafe/lodestar/issues/3792
        blsVerifyOnMainThread: true,
        // to track block process steps
        seenTimestampSec,
      })
      .then(() => {
        // Returns the delay between the start of `block.slot` and `current time`
        const delaySec = chain.clock.secFromSlot(signedBlock.message.slot);
        metrics?.gossipBlock.elapsedTimeTillProcessed.observe(delaySec);
      })
      .catch((e) => {
        if (e instanceof BlockError) {
          switch (e.type.code) {
            case BlockErrorCode.ALREADY_KNOWN:
            case BlockErrorCode.PARENT_UNKNOWN:
            case BlockErrorCode.PRESTATE_MISSING:
            case BlockErrorCode.EXECUTION_ENGINE_ERROR:
              break;
            default:
              peerRpcScores.applyAction(peerIdFromString(peerIdStr), PeerAction.LowToleranceError, "BadGossipBlock");
          }
        }
        logger.error("Error receiving block", {slot: signedBlock.message.slot, peer: peerIdStr}, e as Error);
      });
  }

  return {
    [GossipType.beacon_block]: async ({serializedData}, topic, peerIdStr, seenTimestampSec) => {
      const signedBlock = sszDeserialize(topic, serializedData);
      // TODO Deneb: Can blocks be received by this topic?
      if (config.getForkSeq(signedBlock.message.slot) >= ForkSeq.deneb) {
        throw new GossipActionError(GossipAction.REJECT, {code: "POST_DENEB_BLOCK"});
      }

      const blockInput = getBlockInput.preDeneb(config, signedBlock, BlockSource.gossip);
      await validateBeaconBlock(blockInput, topic.fork, peerIdStr, seenTimestampSec);
      handleValidBeaconBlock({...blockInput, serializedData}, peerIdStr, seenTimestampSec);
    },

    [GossipType.beacon_block_and_blobs_sidecar]: async ({serializedData}, topic, peerIdStr, seenTimestampSec) => {
      const blockAndBlocks = sszDeserialize(topic, serializedData);
      const {beaconBlock, blobsSidecar} = blockAndBlocks;
      // TODO Deneb: Should throw for pre fork blocks?
      if (config.getForkSeq(beaconBlock.message.slot) < ForkSeq.deneb) {
        throw new GossipActionError(GossipAction.REJECT, {code: "PRE_DENEB_BLOCK"});
      }

      // Validate block + blob. Then forward, then handle both
      const blockInput = getBlockInput.postDeneb(config, beaconBlock, BlockSource.gossip, blobsSidecar);
      await validateBeaconBlock(blockInput, topic.fork, peerIdStr, seenTimestampSec);
<<<<<<< HEAD
      await validateGossipBlobsSidecar(beaconBlock, blobsSidecar);
      handleValidBeaconBlock(blockInput, peerIdStr, seenTimestampSec);
=======
      validateGossipBlobsSidecar(beaconBlock, blobsSidecar);
      handleValidBeaconBlock({...blockInput, serializedData}, peerIdStr, seenTimestampSec);
>>>>>>> 1602f67e
    },

    [GossipType.beacon_aggregate_and_proof]: async ({serializedData}, topic, _peer, seenTimestampSec) => {
      let validationResult: AggregateAndProofValidationResult;
      const signedAggregateAndProof = sszDeserialize(topic, serializedData);

      try {
        validationResult = await validateGossipAggregateAndProof(chain, signedAggregateAndProof, false, serializedData);
      } catch (e) {
        if (e instanceof AttestationError && e.action === GossipAction.REJECT) {
          chain.persistInvalidSszValue(ssz.phase0.SignedAggregateAndProof, signedAggregateAndProof, "gossip_reject");
        }
        throw e;
      }

      // Handler
      const {indexedAttestation, committeeIndices, attDataRootHex} = validationResult;
      metrics?.registerGossipAggregatedAttestation(seenTimestampSec, signedAggregateAndProof, indexedAttestation);
      const aggregatedAttestation = signedAggregateAndProof.message.aggregate;

      await chain.aggregatedAttestationPool.add(
        aggregatedAttestation,
        attDataRootHex,
        indexedAttestation.attestingIndices.length,
        committeeIndices
      );

      if (!options.dontSendGossipAttestationsToForkchoice) {
        try {
          chain.forkChoice.onAttestation(indexedAttestation, attDataRootHex);
        } catch (e) {
          logger.debug(
            "Error adding gossip aggregated attestation to forkchoice",
            {slot: aggregatedAttestation.data.slot},
            e as Error
          );
        }
      }
    },

    [GossipType.beacon_attestation]: async ({serializedData, msgSlot}, {subnet}, _peer, seenTimestampSec) => {
      if (msgSlot === undefined) {
        throw Error("msgSlot is undefined for beacon_attestation topic");
      }
      // do not deserialize gossipSerializedData here, it's done in validateGossipAttestation only if needed
      let validationResult: AttestationValidationResult;
      try {
        validationResult = await validateGossipAttestation(
          chain,
          {attestation: null, serializedData, attSlot: msgSlot},
          subnet
        );
      } catch (e) {
        if (e instanceof AttestationError && e.action === GossipAction.REJECT) {
          chain.persistInvalidSszBytes(ssz.phase0.Attestation.typeName, serializedData, "gossip_reject");
        }
        throw e;
      }

      // Handler
      const {indexedAttestation, attDataRootHex, attestation} = validationResult;
      metrics?.registerGossipUnaggregatedAttestation(seenTimestampSec, indexedAttestation);

      try {
        // Node may be subscribe to extra subnets (long-lived random subnets). For those, validate the messages
        // but don't add to attestation pool, to save CPU and RAM
        if (attnetsService.shouldProcess(subnet, indexedAttestation.data.slot)) {
          const insertOutcome = await chain.attestationPool.add(attestation, attDataRootHex);
          metrics?.opPool.attestationPoolInsertOutcome.inc({insertOutcome});
        }
      } catch (e) {
        logger.error("Error adding unaggregated attestation to pool", {subnet}, e as Error);
      }

      if (!options.dontSendGossipAttestationsToForkchoice) {
        try {
          chain.forkChoice.onAttestation(indexedAttestation, attDataRootHex);
        } catch (e) {
          logger.debug("Error adding gossip unaggregated attestation to forkchoice", {subnet}, e as Error);
        }
      }
    },

    [GossipType.attester_slashing]: async ({serializedData}, topic) => {
      const attesterSlashing = sszDeserialize(topic, serializedData);
      await validateGossipAttesterSlashing(chain, attesterSlashing);

      // Handler

      try {
        chain.opPool.insertAttesterSlashing(attesterSlashing);
        chain.forkChoice.onAttesterSlashing(attesterSlashing);
      } catch (e) {
        logger.error("Error adding attesterSlashing to pool", {}, e as Error);
      }
    },

    [GossipType.proposer_slashing]: async ({serializedData}, topic) => {
      const proposerSlashing = sszDeserialize(topic, serializedData);
      await validateGossipProposerSlashing(chain, proposerSlashing);

      // Handler

      try {
        chain.opPool.insertProposerSlashing(proposerSlashing);
      } catch (e) {
        logger.error("Error adding attesterSlashing to pool", {}, e as Error);
      }
    },

    [GossipType.voluntary_exit]: async ({serializedData}, topic) => {
      const voluntaryExit = sszDeserialize(topic, serializedData);
      await validateGossipVoluntaryExit(chain, voluntaryExit);

      // Handler

      try {
        chain.opPool.insertVoluntaryExit(voluntaryExit);
      } catch (e) {
        logger.error("Error adding voluntaryExit to pool", {}, e as Error);
      }
    },

    [GossipType.sync_committee_contribution_and_proof]: async ({serializedData}, topic) => {
      const contributionAndProof = sszDeserialize(topic, serializedData);
      const {syncCommitteeParticipantIndices} = await validateSyncCommitteeGossipContributionAndProof(
        chain,
        contributionAndProof
      ).catch((e) => {
        if (e instanceof SyncCommitteeError && e.action === GossipAction.REJECT) {
          chain.persistInvalidSszValue(ssz.altair.SignedContributionAndProof, contributionAndProof, "gossip_reject");
        }
        throw e;
      });

      // Handler
      metrics?.registerGossipSyncContributionAndProof(contributionAndProof.message, syncCommitteeParticipantIndices);

      try {
        chain.syncContributionAndProofPool.add(contributionAndProof.message, syncCommitteeParticipantIndices.length);
      } catch (e) {
        logger.error("Error adding to contributionAndProof pool", {}, e as Error);
      }
    },

    [GossipType.sync_committee]: async ({serializedData}, topic) => {
      const syncCommittee = sszDeserialize(topic, serializedData);
      const {subnet} = topic;
      let indexInSubcommittee = 0;
      try {
        indexInSubcommittee = (await validateGossipSyncCommittee(chain, syncCommittee, subnet)).indexInSubcommittee;
      } catch (e) {
        if (e instanceof SyncCommitteeError && e.action === GossipAction.REJECT) {
          chain.persistInvalidSszValue(ssz.altair.SyncCommitteeMessage, syncCommittee, "gossip_reject");
        }
        throw e;
      }

      // Handler

      try {
        const insertOutcome = await chain.syncCommitteeMessagePool.add(subnet, syncCommittee, indexInSubcommittee);
        metrics?.opPool.syncCommitteeMessagePoolInsertOutcome.inc({insertOutcome});
      } catch (e) {
        logger.debug("Error adding to syncCommittee pool", {subnet}, e as Error);
      }
    },

    [GossipType.light_client_finality_update]: async ({serializedData}, topic) => {
      const lightClientFinalityUpdate = sszDeserialize(topic, serializedData);
      validateLightClientFinalityUpdate(config, chain, lightClientFinalityUpdate);
    },

    [GossipType.light_client_optimistic_update]: async ({serializedData}, topic) => {
      const lightClientOptimisticUpdate = sszDeserialize(topic, serializedData);
      validateLightClientOptimisticUpdate(config, chain, lightClientOptimisticUpdate);
    },

    // blsToExecutionChange is to be generated and validated against GENESIS_FORK_VERSION
    [GossipType.bls_to_execution_change]: async ({serializedData}, topic) => {
      const blsToExecutionChange = sszDeserialize(topic, serializedData);
      await validateBlsToExecutionChange(chain, blsToExecutionChange);

      // Handler
      try {
        chain.opPool.insertBlsToExecutionChange(blsToExecutionChange);
      } catch (e) {
        logger.error("Error adding blsToExecutionChange to pool", {}, e as Error);
      }
    },
  };
}

/**
 * Retry a function if it throws error code UNKNOWN_OR_PREFINALIZED_BEACON_BLOCK_ROOT
 */
export async function validateGossipFnRetryUnknownRoot<T>(
  fn: () => Promise<T>,
  chain: IBeaconChain,
  slot: Slot,
  blockRoot: Root
): Promise<T> {
  let unknownBlockRootRetries = 0;
  // eslint-disable-next-line no-constant-condition
  while (true) {
    try {
      return await fn();
    } catch (e) {
      if (
        e instanceof AttestationError &&
        e.type.code === AttestationErrorCode.UNKNOWN_OR_PREFINALIZED_BEACON_BLOCK_ROOT
      ) {
        if (unknownBlockRootRetries++ < MAX_UNKNOWN_BLOCK_ROOT_RETRIES) {
          // Trigger unknown block root search here
          const foundBlock = await chain.waitForBlock(slot, toHexString(blockRoot));
          // Returns true if the block was found on time. In that case, try to get it from the fork-choice again.
          // Otherwise, throw the error below.
          if (foundBlock) {
            continue;
          }
        }
      }

      throw e;
    }
  }
}<|MERGE_RESOLUTION|>--- conflicted
+++ resolved
@@ -196,13 +196,8 @@
       // Validate block + blob. Then forward, then handle both
       const blockInput = getBlockInput.postDeneb(config, beaconBlock, BlockSource.gossip, blobsSidecar);
       await validateBeaconBlock(blockInput, topic.fork, peerIdStr, seenTimestampSec);
-<<<<<<< HEAD
       await validateGossipBlobsSidecar(beaconBlock, blobsSidecar);
       handleValidBeaconBlock(blockInput, peerIdStr, seenTimestampSec);
-=======
-      validateGossipBlobsSidecar(beaconBlock, blobsSidecar);
-      handleValidBeaconBlock({...blockInput, serializedData}, peerIdStr, seenTimestampSec);
->>>>>>> 1602f67e
     },
 
     [GossipType.beacon_aggregate_and_proof]: async ({serializedData}, topic, _peer, seenTimestampSec) => {
