import {
  Bytes32,
  phase0,
  allForks,
  altair,
  Root,
  RootHex,
  Slot,
  ssz,
  ValidatorIndex,
  BLSPubkey,
  BLSSignature,
  capella,
<<<<<<< HEAD
  eip4844,
=======
>>>>>>> c1ab0901
} from "@lodestar/types";
import {
  CachedBeaconStateAllForks,
  CachedBeaconStateCapella,
  CachedBeaconStateBellatrix,
  CachedBeaconStateExecutions,
  computeEpochAtSlot,
  computeTimeAtSlot,
  getRandaoMix,
  getCurrentEpoch,
  isMergeTransitionComplete,
  getExpectedWithdrawals,
} from "@lodestar/state-transition";
import {IChainForkConfig} from "@lodestar/config";
import {ForkName, ForkSeq} from "@lodestar/params";
import {toHex, sleep} from "@lodestar/utils";

import type {BeaconChain} from "../chain.js";
import {PayloadId, IExecutionEngine, IExecutionBuilder, ForkExecution} from "../../execution/index.js";
import {ZERO_HASH, ZERO_HASH_HEX} from "../../constants/index.js";
import {IEth1ForBlockProduction} from "../../eth1/index.js";
import {numToQuantity} from "../../eth1/provider/utils.js";
import {validateBlobsAndKzgCommitments} from "./validateBlobsAndKzgCommitments.js";

// Time to provide the EL to generate a payload from new payload id
const PAYLOAD_GENERATION_TIME_MS = 500;
enum PayloadPreparationType {
  Fresh = "Fresh",
  Cached = "Cached",
  Reorged = "Reorged",
}

export type BlockAttributes = {
  randaoReveal: BLSSignature;
  graffiti: Bytes32;
  slot: Slot;
};

export enum BlockType {
  Full,
  Blinded,
}
export type AssembledBodyType<T extends BlockType> = T extends BlockType.Full
  ? allForks.BeaconBlockBody
  : allForks.BlindedBeaconBlockBody;
export type AssembledBlockType<T extends BlockType> = T extends BlockType.Full
  ? allForks.BeaconBlock
  : allForks.BlindedBeaconBlock;

export enum BlobsResultType {
  preEIP4844,
  produced,
}

export type BlobsResult =
  | {type: BlobsResultType.preEIP4844}
  | {type: BlobsResultType.produced; blobs: eip4844.Blobs; blockHash: RootHex};

export async function produceBlockBody<T extends BlockType>(
  this: BeaconChain,
  blockType: T,
  currentState: CachedBeaconStateAllForks,
  {
    randaoReveal,
    graffiti,
    slot: blockSlot,
    parentSlot,
    parentBlockRoot,
    proposerIndex,
    proposerPubKey,
  }: BlockAttributes & {
    parentSlot: Slot;
    parentBlockRoot: Root;
    proposerIndex: ValidatorIndex;
    proposerPubKey: BLSPubkey;
  }
): Promise<{body: AssembledBodyType<T>; blobs: BlobsResult}> {
  // TODO:
  // Iterate through the naive aggregation pool and ensure all the attestations from there
  // are included in the operation pool.
  // for (const attestation of db.attestationPool.getAll()) {
  //   try {
  //     opPool.insertAttestation(attestation);
  //   } catch (e) {
  //     // Don't stop block production if there's an error, just create a log.
  //     logger.error("Attestation did not transfer to op pool", {}, e);
  //   }
  // }

  const [attesterSlashings, proposerSlashings, voluntaryExits] = this.opPool.getSlashingsAndExits(currentState);
  const attestations = this.aggregatedAttestationPool.getAttestationsForBlock(this.forkChoice, currentState);
  const {eth1Data, deposits} = await this.eth1.getEth1DataAndDeposits(currentState);

  // We assign this in an EIP-4844 branch below and return it
  let blobs: {blobs: eip4844.Blobs; blockHash: RootHex} | null = null;

  const blockBody: phase0.BeaconBlockBody = {
    randaoReveal,
    graffiti,
    eth1Data,
    proposerSlashings,
    attesterSlashings,
    attestations,
    deposits,
    voluntaryExits,
  };

  const blockEpoch = computeEpochAtSlot(blockSlot);

  if (blockEpoch >= this.config.ALTAIR_FORK_EPOCH) {
    (blockBody as altair.BeaconBlockBody).syncAggregate = this.syncContributionAndProofPool.getAggregate(
      parentSlot,
      parentBlockRoot
    );
  }

<<<<<<< HEAD
  const forkName = currentState.config.getForkName(blockSlot);

  if (forkName !== ForkName.phase0 && forkName !== ForkName.altair) {
    // Bellatrix, Capella, or 4844
=======
  const forkInfo = currentState.config.getForkInfo(blockSlot);
  if (forkInfo.name !== ForkName.phase0 && forkInfo.name !== ForkName.altair) {
>>>>>>> c1ab0901
    const safeBlockHash = this.forkChoice.getJustifiedBlock().executionPayloadBlockHash ?? ZERO_HASH_HEX;
    const finalizedBlockHash = this.forkChoice.getFinalizedBlock().executionPayloadBlockHash ?? ZERO_HASH_HEX;
    const feeRecipient = this.beaconProposerCache.getOrDefault(proposerIndex);

    // Capella and later forks have blsToExecutionChanges on BeaconBlockBody
    // It would be nicer to use ForkSeq, but that doesn't narrow the type appropriately
    if (forkName === ForkName.capella || forkName === ForkName.eip4844) {
      (blockBody as capella.BeaconBlockBody).blsToExecutionChanges = [];
    }

    if (blockType === BlockType.Blinded) {
      if (!this.executionBuilder) throw Error("Execution Builder not available");

      // This path will not be used in the production, but is here just for merge mock
      // tests because merge-mock requires an fcU to be issued prior to fetch payload
      // header.
      if (this.executionBuilder.issueLocalFcUForBlockProduction) {
        await prepareExecutionPayload(
          forkInfo.seq,
          this,
          forkName,
          safeBlockHash,
          finalizedBlockHash ?? ZERO_HASH_HEX,
          currentState as CachedBeaconStateBellatrix,
          feeRecipient
        );
      }

      // For MeV boost integration, this is where the execution header will be
      // fetched from the payload id and a blinded block will be produced instead of
      // fullblock for the validator to sign
<<<<<<< HEAD
      const executionPayloadHeader = await prepareExecutionPayloadHeader(
=======
      (blockBody as allForks.BlindedBeaconBlockBody).executionPayloadHeader = await prepareExecutionPayloadHeader(
        forkInfo.seq,
>>>>>>> c1ab0901
        this,
        currentState as CachedBeaconStateBellatrix,
        proposerPubKey
      );
      (blockBody as allForks.BlindedBeaconBlockBody).executionPayloadHeader = executionPayloadHeader;

      // Capella and later forks have withdrawalRoot on their ExecutionPayloadHeader
      // TODO Capella: Remove this. It will come from the execution client.
      if (forkName === ForkName.capella || forkName === ForkName.eip4844) {
        (blockBody as capella.BlindedBeaconBlockBody).executionPayloadHeader.withdrawalsRoot = Uint8Array.from(
          Buffer.alloc(32, 0)
        );
      }

      if (forkName === ForkName.eip4844) {
        // Empty blobs for now
        (blockBody as eip4844.BeaconBlockBody).blobKzgCommitments = [];
        blobs = {blobs: [], blockHash: toHex(executionPayloadHeader.blockHash)};
      }
    }

    // blockType === BlockType.Full
    else {
      // try catch payload fetch here, because there is still a recovery path possible if we
      // are pre-merge. We don't care the same for builder segment as the execution block
      // will takeover if the builder flow was activated and errors
      try {
        // https://github.com/ethereum/consensus-specs/blob/dev/specs/eip4844/validator.md#constructing-the-beaconblockbody

        const prepareRes = await prepareExecutionPayload(
          forkInfo.seq,
          this,
          forkName,
          safeBlockHash,
          finalizedBlockHash ?? ZERO_HASH_HEX,
          currentState as CachedBeaconStateExecutions,
          feeRecipient
        );

        if (prepareRes.isPremerge) {
          (blockBody as allForks.ExecutionBlockBody).executionPayload = ssz.allForksExecution[
            forkInfo.name
          ].ExecutionPayload.defaultValue();
        } else {
          const {prepType, payloadId} = prepareRes;
          if (prepType !== PayloadPreparationType.Cached) {
            // Wait for 500ms to allow EL to add some txs to the payload
            // the pitfalls of this have been put forward here, but 500ms delay for block proposal
            // seems marginal even with unhealthy network
            //
            // See: https://discord.com/channels/595666850260713488/892088344438255616/1009882079632314469
            await sleep(PAYLOAD_GENERATION_TIME_MS);
          }
<<<<<<< HEAD

          const payload = await this.executionEngine.getPayload(payloadId);
=======
          const payload = await this.executionEngine.getPayload(forkInfo.seq, payloadId);
>>>>>>> c1ab0901
          (blockBody as allForks.ExecutionBlockBody).executionPayload = payload;

          // Capella and later forks have withdrawals on their ExecutionPayload
          if (forkName === ForkName.capella || forkName === ForkName.eip4844) {
            // TODO EIP-4844 Remove this when the EC includes `withdrawals`
            (blockBody as capella.BeaconBlockBody).executionPayload.withdrawals = [];
          }

          if (forkName === ForkName.eip4844) {
            // SPEC: https://github.com/ethereum/consensus-specs/blob/dev/specs/eip4844/validator.md#blob-kzg-commitments
            // After retrieving the execution payload from the execution engine as specified in Bellatrix, use the
            // payload_id to retrieve blobs and blob_kzg_commitments via get_blobs_and_kzg_commitments(payload_id)
            const blobsBundle = await this.executionEngine.getBlobsBundle(payloadId);

            // Sanity check consistency between getPayload() and getBlobsBundle()
            const blockHash = toHex(payload.blockHash);
            if (blobsBundle.blockHash !== blockHash) {
              throw Error(`blobsBundle incorrect blockHash ${blobsBundle.blockHash} != ${blockHash}`);
            }

            // Optionally sanity-check that the KZG commitments match the versioned hashes in the transactions
            if (this.opts.sanityCheckExecutionEngineBlocks) {
              validateBlobsAndKzgCommitments(payload, blobsBundle);
            }

            (blockBody as eip4844.BeaconBlockBody).blobKzgCommitments = blobsBundle.kzgs;
            blobs = {blobs: blobsBundle.blobs, blockHash};
          }

          const fetchedTime = Date.now() / 1000 - computeTimeAtSlot(this.config, blockSlot, this.genesisTime);
          this.metrics?.blockPayload.payloadFetchedTime.observe({prepType}, fetchedTime);
          if (payload.transactions.length === 0) {
            this.metrics?.blockPayload.emptyPayloads.inc({prepType});
          }
        }
      } catch (e) {
        this.metrics?.blockPayload.payloadFetchErrors.inc();
        // ok we don't have an execution payload here, so we can assign an empty one
        // if pre-merge

        if (!isMergeTransitionComplete(currentState as CachedBeaconStateBellatrix)) {
          this.logger?.warn(
            "Fetch payload from the execution failed, however since we are still pre-merge proceeding with an empty one.",
            {},
            e as Error
          );
          (blockBody as allForks.ExecutionBlockBody).executionPayload = ssz.allForksExecution[
            forkInfo.name
          ].ExecutionPayload.defaultValue();
        } else {
          // since merge transition is complete, we need a valid payload even if with an
          // empty (transactions) one. defaultValue isn't gonna cut it!
          throw e;
        }
      }
    }
  }

<<<<<<< HEAD
  // Type-safe for blobs variable. Translate 'null' value into 'preEIP4844' enum
  // TODO: Not ideal, but better than just using null.
  // TODO: Does not guarantee that preEIP4844 enum goes with a preEIP4844 block
  let blobsResult: BlobsResult;
  if (currentState.config.getForkSeq(blockSlot) >= ForkSeq.eip4844) {
    if (!blobs) {
      throw Error("Blobs are null post eip4844");
    }
    blobsResult = {type: BlobsResultType.produced, ...blobs};
  } else {
    blobsResult = {type: BlobsResultType.preEIP4844};
  }

  return {body: blockBody as AssembledBodyType<T>, blobs: blobsResult};
=======
  if (forkInfo.seq >= ForkSeq.capella) {
    // TODO: blsToExecutionChanges should be passed in the produceBlock call
    (blockBody as capella.BeaconBlockBody).blsToExecutionChanges = [];
  }

  return blockBody as AssembledBodyType<T>;
>>>>>>> c1ab0901
}

/**
 * Produce ExecutionPayload for pre-merge, merge, and post-merge.
 *
 * Expects `eth1MergeBlockFinder` to be actively searching for blocks well in advance to being called.
 *
 * @returns PayloadId = pow block found, null = pow NOT found
 */
export async function prepareExecutionPayload(
  fork: ForkSeq,
  chain: {
    eth1: IEth1ForBlockProduction;
    executionEngine: IExecutionEngine;
    config: IChainForkConfig;
  },
  fork: ForkExecution,
  safeBlockHash: RootHex,
  finalizedBlockHash: RootHex,
  state: CachedBeaconStateExecutions,
  suggestedFeeRecipient: string
): Promise<{isPremerge: true} | {isPremerge: false; prepType: PayloadPreparationType; payloadId: PayloadId}> {
  const parentHashRes = await getExecutionPayloadParentHash(chain, state);
  if (parentHashRes.isPremerge) {
    // Return null only if the execution is pre-merge
    return {isPremerge: true};
  }

  const {parentHash} = parentHashRes;
  const timestamp = computeTimeAtSlot(chain.config, state.slot, state.genesisTime);
  const prevRandao = getRandaoMix(state, state.epochCtx.epoch);

  const payloadIdCached = chain.executionEngine.payloadIdCache.get({
    headBlockHash: toHex(parentHash),
    finalizedBlockHash,
    timestamp: numToQuantity(timestamp),
    prevRandao: toHex(prevRandao),
    suggestedFeeRecipient,
  });

  // prepareExecutionPayload will throw error via notifyForkchoiceUpdate if
  // the EL returns Syncing on this request to prepare a payload
  // TODO: Handle only this case, DO NOT put a generic try / catch that discards all errors
  let payloadId: PayloadId | null;
  let prepType: PayloadPreparationType;

  if (payloadIdCached) {
    payloadId = payloadIdCached;
    prepType = PayloadPreparationType.Cached;
  } else {
    // If there was a payload assigned to this timestamp, it would imply that there some sort
    // of payload reorg, i.e. head, fee recipient or any other fcu param changed
    if (chain.executionEngine.payloadIdCache.hasPayload({timestamp: numToQuantity(timestamp)})) {
      prepType = PayloadPreparationType.Reorged;
    } else {
      prepType = PayloadPreparationType.Fresh;
    }

    const withdrawalAttrs =
      fork >= ForkSeq.capella
        ? {withdrawals: getExpectedWithdrawals(state as CachedBeaconStateCapella).withdrawals}
        : {};
    payloadId = await chain.executionEngine.notifyForkchoiceUpdate(
      fork,
      toHex(parentHash),
      safeBlockHash,
      finalizedBlockHash,
      {
        fork,
        timestamp,
        prevRandao,
        suggestedFeeRecipient,
        ...withdrawalAttrs,
      }
    );
  }

  // Should never happen, notifyForkchoiceUpdate() with payload attributes always
  // returns payloadId
  if (payloadId === null) {
    throw Error("notifyForkchoiceUpdate returned payloadId null");
  }

  // We are only returning payloadId here because prepareExecutionPayload is also called from
  // prepareNextSlot, which is an advance call to execution engine to start building payload
  // Actual payload isn't produced till getPayload is called.
  return {isPremerge: false, payloadId, prepType};
}

async function prepareExecutionPayloadHeader(
  fork: ForkSeq,
  chain: {
    eth1: IEth1ForBlockProduction;
    executionBuilder?: IExecutionBuilder;
    config: IChainForkConfig;
  },
  state: CachedBeaconStateBellatrix,
  proposerPubKey: BLSPubkey
): Promise<allForks.ExecutionPayloadHeader> {
  if (!chain.executionBuilder) {
    throw Error("executionBuilder required");
  }
  if (fork >= ForkSeq.capella) {
    throw Error("executionBuilder capella api not implemented");
  }

  const parentHashRes = await getExecutionPayloadParentHash(chain, state);

  if (parentHashRes.isPremerge) {
    // TODO: Is this okay?
    throw Error("Execution builder disabled pre-merge");
  }

  const {parentHash} = parentHashRes;
  return chain.executionBuilder.getHeader(state.slot, parentHash, proposerPubKey);
}

async function getExecutionPayloadParentHash(
  chain: {
    eth1: IEth1ForBlockProduction;
    config: IChainForkConfig;
  },
  state: CachedBeaconStateExecutions
): Promise<{isPremerge: true} | {isPremerge: false; parentHash: Root}> {
  // Use different POW block hash parent for block production based on merge status.
  // Returned value of null == using an empty ExecutionPayload value
  if (isMergeTransitionComplete(state)) {
    // Post-merge, normal payload
    return {isPremerge: false, parentHash: state.latestExecutionPayloadHeader.blockHash};
  } else {
    if (
      !ssz.Root.equals(chain.config.TERMINAL_BLOCK_HASH, ZERO_HASH) &&
      getCurrentEpoch(state) < chain.config.TERMINAL_BLOCK_HASH_ACTIVATION_EPOCH
    )
      throw new Error(
        `InvalidMergeTBH epoch: expected >= ${
          chain.config.TERMINAL_BLOCK_HASH_ACTIVATION_EPOCH
        }, actual: ${getCurrentEpoch(state)}`
      );

    const terminalPowBlockHash = await chain.eth1.getTerminalPowBlock();
    if (terminalPowBlockHash === null) {
      // Pre-merge, no prepare payload call is needed
      return {isPremerge: true};
    } else {
      // Signify merge via producing on top of the last PoW block
      return {isPremerge: false, parentHash: terminalPowBlockHash};
    }
  }
}

/** process_sync_committee_contributions is implemented in syncCommitteeContribution.getSyncAggregate */<|MERGE_RESOLUTION|>--- conflicted
+++ resolved
@@ -11,10 +11,7 @@
   BLSPubkey,
   BLSSignature,
   capella,
-<<<<<<< HEAD
   eip4844,
-=======
->>>>>>> c1ab0901
 } from "@lodestar/types";
 import {
   CachedBeaconStateAllForks,
@@ -33,7 +30,7 @@
 import {toHex, sleep} from "@lodestar/utils";
 
 import type {BeaconChain} from "../chain.js";
-import {PayloadId, IExecutionEngine, IExecutionBuilder, ForkExecution} from "../../execution/index.js";
+import {PayloadId, IExecutionEngine, IExecutionBuilder, ForkExecution, PayloadAttributes} from "../../execution/index.js";
 import {ZERO_HASH, ZERO_HASH_HEX} from "../../constants/index.js";
 import {IEth1ForBlockProduction} from "../../eth1/index.js";
 import {numToQuantity} from "../../eth1/provider/utils.js";
@@ -131,22 +128,17 @@
     );
   }
 
-<<<<<<< HEAD
-  const forkName = currentState.config.getForkName(blockSlot);
-
-  if (forkName !== ForkName.phase0 && forkName !== ForkName.altair) {
+  const fork = currentState.config.getForkName(blockSlot);
+
+  if (fork !== ForkName.phase0 && fork !== ForkName.altair) {
     // Bellatrix, Capella, or 4844
-=======
-  const forkInfo = currentState.config.getForkInfo(blockSlot);
-  if (forkInfo.name !== ForkName.phase0 && forkInfo.name !== ForkName.altair) {
->>>>>>> c1ab0901
     const safeBlockHash = this.forkChoice.getJustifiedBlock().executionPayloadBlockHash ?? ZERO_HASH_HEX;
     const finalizedBlockHash = this.forkChoice.getFinalizedBlock().executionPayloadBlockHash ?? ZERO_HASH_HEX;
     const feeRecipient = this.beaconProposerCache.getOrDefault(proposerIndex);
 
     // Capella and later forks have blsToExecutionChanges on BeaconBlockBody
     // It would be nicer to use ForkSeq, but that doesn't narrow the type appropriately
-    if (forkName === ForkName.capella || forkName === ForkName.eip4844) {
+    if (fork === ForkName.capella || fork === ForkName.eip4844) {
       (blockBody as capella.BeaconBlockBody).blsToExecutionChanges = [];
     }
 
@@ -158,9 +150,8 @@
       // header.
       if (this.executionBuilder.issueLocalFcUForBlockProduction) {
         await prepareExecutionPayload(
-          forkInfo.seq,
           this,
-          forkName,
+          fork,
           safeBlockHash,
           finalizedBlockHash ?? ZERO_HASH_HEX,
           currentState as CachedBeaconStateBellatrix,
@@ -171,13 +162,9 @@
       // For MeV boost integration, this is where the execution header will be
       // fetched from the payload id and a blinded block will be produced instead of
       // fullblock for the validator to sign
-<<<<<<< HEAD
-      const executionPayloadHeader = await prepareExecutionPayloadHeader(
-=======
       (blockBody as allForks.BlindedBeaconBlockBody).executionPayloadHeader = await prepareExecutionPayloadHeader(
-        forkInfo.seq,
->>>>>>> c1ab0901
         this,
+        fork,
         currentState as CachedBeaconStateBellatrix,
         proposerPubKey
       );
@@ -185,13 +172,13 @@
 
       // Capella and later forks have withdrawalRoot on their ExecutionPayloadHeader
       // TODO Capella: Remove this. It will come from the execution client.
-      if (forkName === ForkName.capella || forkName === ForkName.eip4844) {
+      if (fork === ForkName.capella || fork === ForkName.eip4844) {
         (blockBody as capella.BlindedBeaconBlockBody).executionPayloadHeader.withdrawalsRoot = Uint8Array.from(
           Buffer.alloc(32, 0)
         );
       }
 
-      if (forkName === ForkName.eip4844) {
+      if (fork === ForkName.eip4844) {
         // Empty blobs for now
         (blockBody as eip4844.BeaconBlockBody).blobKzgCommitments = [];
         blobs = {blobs: [], blockHash: toHex(executionPayloadHeader.blockHash)};
@@ -209,7 +196,7 @@
         const prepareRes = await prepareExecutionPayload(
           forkInfo.seq,
           this,
-          forkName,
+          fork,
           safeBlockHash,
           finalizedBlockHash ?? ZERO_HASH_HEX,
           currentState as CachedBeaconStateExecutions,
@@ -230,21 +217,17 @@
             // See: https://discord.com/channels/595666850260713488/892088344438255616/1009882079632314469
             await sleep(PAYLOAD_GENERATION_TIME_MS);
           }
-<<<<<<< HEAD
-
-          const payload = await this.executionEngine.getPayload(payloadId);
-=======
-          const payload = await this.executionEngine.getPayload(forkInfo.seq, payloadId);
->>>>>>> c1ab0901
+
+          const payload = await this.executionEngine.getPayload(fork, payloadId);
           (blockBody as allForks.ExecutionBlockBody).executionPayload = payload;
 
           // Capella and later forks have withdrawals on their ExecutionPayload
-          if (forkName === ForkName.capella || forkName === ForkName.eip4844) {
+          if (fork === ForkName.capella || fork === ForkName.eip4844) {
             // TODO EIP-4844 Remove this when the EC includes `withdrawals`
             (blockBody as capella.BeaconBlockBody).executionPayload.withdrawals = [];
           }
 
-          if (forkName === ForkName.eip4844) {
+          if (fork === ForkName.eip4844) {
             // SPEC: https://github.com/ethereum/consensus-specs/blob/dev/specs/eip4844/validator.md#blob-kzg-commitments
             // After retrieving the execution payload from the execution engine as specified in Bellatrix, use the
             // payload_id to retrieve blobs and blob_kzg_commitments via get_blobs_and_kzg_commitments(payload_id)
@@ -294,7 +277,11 @@
     }
   }
 
-<<<<<<< HEAD
+  if (ForkSeq[fork] >= ForkSeq.capella) {
+    // TODO: blsToExecutionChanges should be passed in the produceBlock call
+    (blockBody as capella.BeaconBlockBody).blsToExecutionChanges = [];
+  }
+
   // Type-safe for blobs variable. Translate 'null' value into 'preEIP4844' enum
   // TODO: Not ideal, but better than just using null.
   // TODO: Does not guarantee that preEIP4844 enum goes with a preEIP4844 block
@@ -309,14 +296,6 @@
   }
 
   return {body: blockBody as AssembledBodyType<T>, blobs: blobsResult};
-=======
-  if (forkInfo.seq >= ForkSeq.capella) {
-    // TODO: blsToExecutionChanges should be passed in the produceBlock call
-    (blockBody as capella.BeaconBlockBody).blsToExecutionChanges = [];
-  }
-
-  return blockBody as AssembledBodyType<T>;
->>>>>>> c1ab0901
 }
 
 /**
@@ -327,7 +306,6 @@
  * @returns PayloadId = pow block found, null = pow NOT found
  */
 export async function prepareExecutionPayload(
-  fork: ForkSeq,
   chain: {
     eth1: IEth1ForBlockProduction;
     executionEngine: IExecutionEngine;
@@ -375,22 +353,24 @@
       prepType = PayloadPreparationType.Fresh;
     }
 
-    const withdrawalAttrs =
-      fork >= ForkSeq.capella
-        ? {withdrawals: getExpectedWithdrawals(state as CachedBeaconStateCapella).withdrawals}
-        : {};
+    const attributes: PayloadAttributes = {
+      fork,
+      timestamp,
+      prevRandao,
+      suggestedFeeRecipient,
+    }
+
+    if (fork >= ForkSeq.capella) {
+      attributes.withdrawals =  getExpectedWithdrawals(state as CachedBeaconStateCapella).withdrawals}
+
+    }
+
     payloadId = await chain.executionEngine.notifyForkchoiceUpdate(
       fork,
       toHex(parentHash),
       safeBlockHash,
       finalizedBlockHash,
-      {
-        fork,
-        timestamp,
-        prevRandao,
-        suggestedFeeRecipient,
-        ...withdrawalAttrs,
-      }
+      attributes,
     );
   }
 
@@ -407,19 +387,19 @@
 }
 
 async function prepareExecutionPayloadHeader(
-  fork: ForkSeq,
   chain: {
     eth1: IEth1ForBlockProduction;
     executionBuilder?: IExecutionBuilder;
     config: IChainForkConfig;
   },
+  fork: ForkName,
   state: CachedBeaconStateBellatrix,
   proposerPubKey: BLSPubkey
 ): Promise<allForks.ExecutionPayloadHeader> {
   if (!chain.executionBuilder) {
     throw Error("executionBuilder required");
   }
-  if (fork >= ForkSeq.capella) {
+  if (ForkName[ fork] >= ForkSeq.capella) {
     throw Error("executionBuilder capella api not implemented");
   }
 
