--- conflicted
+++ resolved
@@ -473,12 +473,8 @@
           finalityBranch: attestedData.finalityBranch,
           signatureSlot: finalizedHeader.slot,
         };
-<<<<<<< HEAD
         this.emitter.emit(ChainEvent.lightclientFinalityUpdate, this.finalized);
-=======
-        this.emitter.emit(ChainEvent.lightclientFinalizedUpdate, this.finalized);
         this.metrics?.lightclientServer.onSyncAggregate.inc({event: "update_latest_finalized_update"});
->>>>>>> 04030be4
       }
     }
 
