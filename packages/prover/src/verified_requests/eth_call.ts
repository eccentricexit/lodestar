import {ELVerifiedRequestHandler} from "../interfaces.js";
import {ELApiHandlers, ELApiParams, ELApiReturn} from "../types.js";
import {bufferToHex} from "../utils/conversion.js";
import {createVM, executeVMCall, getVMWithState} from "../utils/evm.js";
import {generateRPCResponseForPayload, generateUnverifiedResponseForPayload} from "../utils/json_rpc.js";

// eslint-disable-next-line @typescript-eslint/naming-convention
export const eth_call: ELVerifiedRequestHandler<ELApiParams["eth_call"], ELApiReturn["eth_call"]> = async ({
  handler,
  payload,
  logger,
  proofProvider,
}) => {
  const {
    params: [tx, block],
  } = payload;
  // We assume that standard tx validation already been done by the caller (web3, ethers.js, etc.)
  const executionPayload = await proofProvider.getExecutionPayload(block ?? "latest");

  try {
    // TODO: Optimize the creation of the evm
<<<<<<< HEAD
    const evm = await createEVM({proofProvider});
    const evmWithState = await getEVMWithState({
=======
    const vm = await createVM({proofProvider, network});
    const vmWithState = await getVMWithState({
>>>>>>> 0207d667
      handler: handler as unknown as ELApiHandlers["eth_getProof"],
      executionPayload,
      tx,
      vm,
      logger,
    });
    const result = await executeVMCall({
      vm: vmWithState,
      tx,
      handler: handler as unknown as ELApiHandlers["eth_getBlockByHash"],
      executionPayload,
      network,
    });

    return generateRPCResponseForPayload(payload, bufferToHex(result.returnValue));
  } catch (err) {
    logger.error(
      "Request could not be verified.",
      {method: payload.method, params: JSON.stringify(payload.params)},
      err as Error
    );
    return generateUnverifiedResponseForPayload(payload, "eth_call request can not be verified.");
  }
};<|MERGE_RESOLUTION|>--- conflicted
+++ resolved
@@ -19,13 +19,8 @@
 
   try {
     // TODO: Optimize the creation of the evm
-<<<<<<< HEAD
     const evm = await createEVM({proofProvider});
     const evmWithState = await getEVMWithState({
-=======
-    const vm = await createVM({proofProvider, network});
-    const vmWithState = await getVMWithState({
->>>>>>> 0207d667
       handler: handler as unknown as ELApiHandlers["eth_getProof"],
       executionPayload,
       tx,
