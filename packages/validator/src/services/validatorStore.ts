import {
  computeEpochAtSlot,
  computeSigningRoot,
  computeStartSlotAtEpoch,
  computeDomain,
  ZERO_HASH,
} from "@lodestar/state-transition";
import {IBeaconConfig} from "@lodestar/config";
import {
  DOMAIN_AGGREGATE_AND_PROOF,
  DOMAIN_BEACON_ATTESTER,
  DOMAIN_BEACON_PROPOSER,
  DOMAIN_CONTRIBUTION_AND_PROOF,
  DOMAIN_RANDAO,
  DOMAIN_SELECTION_PROOF,
  DOMAIN_SYNC_COMMITTEE,
  DOMAIN_SYNC_COMMITTEE_SELECTION_PROOF,
  DOMAIN_VOLUNTARY_EXIT,
  DOMAIN_APPLICATION_BUILDER,
} from "@lodestar/params";
import type {SecretKey} from "@chainsafe/bls/types";
import {
  allForks,
  altair,
  bellatrix,
  BLSPubkey,
  BLSSignature,
  Epoch,
  phase0,
  Root,
  Slot,
  ssz,
  ValidatorIndex,
} from "@lodestar/types";
import {BitArray, fromHexString, toHexString} from "@chainsafe/ssz";
import {routes} from "@lodestar/api";
import {ISlashingProtection} from "../slashingProtection/index.js";
import {PubkeyHex} from "../types.js";
import {externalSignerPostSignature, Web3SignerForkInfo, SignableMessage} from "../util/externalSignerClient.js";
import {Metrics} from "../metrics.js";
import {isValidatePubkeyHex} from "../util/format.js";
import {IndicesService} from "./indices.js";
import {DoppelgangerService} from "./doppelgangerService.js";

type BLSPubkeyMaybeHex = BLSPubkey | PubkeyHex;
type Eth1Address = string;

export enum SignerType {
  Local,
  Remote,
}

export type SignerLocal = {
  type: SignerType.Local;
  secretKey: SecretKey;
};

export type SignerRemote = {
  type: SignerType.Remote;
  url: string;
  pubkey: PubkeyHex;
};

type DefaultProposerConfig = {
  graffiti: string;
  strictFeeRecipientCheck: boolean;
  feeRecipient: Eth1Address;
  builder: {
    enabled: boolean;
    gasLimit: number;
  };
};

export type ProposerConfig = {
  graffiti?: string;
  strictFeeRecipientCheck?: boolean;
  feeRecipient?: Eth1Address;
  builder?: {
    enabled?: boolean;
    gasLimit?: number;
  };
};

export type ValidatorProposerConfig = {
  proposerConfig: {[index: PubkeyHex]: ProposerConfig};
  defaultConfig: ProposerConfig;
};

/**
 * This cache stores SignedValidatorRegistrationV1 data for a validator so that
 * we do not create and send new registration objects to avoid DOSing the builder
 *
 * See: https://github.com/ChainSafe/lodestar/issues/4208
 */
type BuilderData = {
  validatorRegistration: bellatrix.SignedValidatorRegistrationV1;
  regFullKey: string;
};

/**
 * Validator entity capable of producing signatures. Either:
 * - local: With BLS secret key
 * - remote: With data to contact a remote signer
 */
export type Signer = SignerLocal | SignerRemote;

type ValidatorData = ProposerConfig & {
  signer: Signer;
  builderData?: BuilderData;
};

export const defaultOptions = {
  suggestedFeeRecipient: "0x0000000000000000000000000000000000000000",
  defaultGasLimit: 30_000_000,
};

/**
 * Service that sets up and handles validator attester duties.
 */
export class ValidatorStore {
  private readonly validators = new Map<PubkeyHex, ValidatorData>();
  /** Initially true because there are no validators */
  private pubkeysToDiscover: PubkeyHex[] = [];
  private readonly defaultProposerConfig: DefaultProposerConfig;

  constructor(
    private readonly config: IBeaconConfig,
    private readonly slashingProtection: ISlashingProtection,
    private readonly indicesService: IndicesService,
    private readonly doppelgangerService: DoppelgangerService | null,
    private readonly metrics: Metrics | null,
    initialSigners: Signer[],
<<<<<<< HEAD
    valProposerConfig: ValidatorProposerConfig = {defaultConfig: {builder: {}}, proposerConfig: {}},
    private readonly genesisValidatorRoot: Root
=======
    valProposerConfig: ValidatorProposerConfig = {defaultConfig: {}, proposerConfig: {}}
>>>>>>> 0886d751
  ) {
    const defaultConfig = valProposerConfig.defaultConfig;
    this.defaultProposerConfig = {
      graffiti: defaultConfig.graffiti ?? "",
      strictFeeRecipientCheck: defaultConfig.strictFeeRecipientCheck ?? false,
      feeRecipient: defaultConfig.feeRecipient ?? defaultOptions.suggestedFeeRecipient,
      builder: {
        enabled: defaultConfig.builder?.enabled ?? false,
        gasLimit: defaultConfig.builder?.gasLimit ?? defaultOptions.defaultGasLimit,
      },
    };

    for (const signer of initialSigners) {
      this.addSigner(signer, valProposerConfig);
    }

    if (metrics) {
      metrics.signers.addCollect(() => metrics.signers.set(this.validators.size));
    }
  }

  /** Return all known indices from the validatorStore pubkeys */
  getAllLocalIndices(): ValidatorIndex[] {
    return this.indicesService.getAllLocalIndices();
  }

  getPubkeyOfIndex(index: ValidatorIndex): PubkeyHex | undefined {
    return this.indicesService.index2pubkey.get(index);
  }

  pollValidatorIndices(): Promise<ValidatorIndex[]> {
    // Consumers will call this function every epoch forever. If everyone has been discovered, skip
    return this.indicesService.indexCount >= this.validators.size
      ? Promise.resolve([])
      : this.indicesService.pollValidatorIndices(Array.from(this.validators.keys()));
  }

  getFeeRecipient(pubkeyHex: PubkeyHex): Eth1Address {
    const validatorData = this.validators.get(pubkeyHex);
    if (validatorData === undefined) {
      throw Error(`Validator pubkey ${pubkeyHex} not known`);
    }
    return validatorData.feeRecipient ?? this.defaultProposerConfig.feeRecipient;
  }

  getFeeRecipientByIndex(index: ValidatorIndex): Eth1Address {
    const pubkey = this.indicesService.index2pubkey.get(index);
    return pubkey ? this.getFeeRecipient(pubkey) : this.defaultProposerConfig.feeRecipient;
  }

  setFeeRecipient(pubkeyHex: PubkeyHex, feeRecipient: Eth1Address): void {
    const validatorData = this.validators.get(pubkeyHex);
    if (validatorData === undefined) {
      throw Error(`Validator pubkey ${pubkeyHex} not known`);
    }
    // This should directly modify data in the map
    validatorData.feeRecipient = feeRecipient;
  }

  deleteFeeRecipient(pubkeyHex: PubkeyHex): void {
    const validatorData = this.validators.get(pubkeyHex);
    if (validatorData === undefined) {
      throw Error(`Validator pubkey ${pubkeyHex} not known`);
    }
    // This should directly modify data in the map
    delete validatorData["feeRecipient"];
  }

  getGraffiti(pubkeyHex: PubkeyHex): string {
    return this.validators.get(pubkeyHex)?.graffiti ?? this.defaultProposerConfig.graffiti;
  }

  isBuilderEnabled(pubkeyHex: PubkeyHex): boolean {
    return (this.validators.get(pubkeyHex)?.builder || {}).enabled ?? this.defaultProposerConfig?.builder.enabled;
  }

  strictFeeRecipientCheck(pubkeyHex: PubkeyHex): boolean {
    return (
      this.validators.get(pubkeyHex)?.strictFeeRecipientCheck ?? this.defaultProposerConfig?.strictFeeRecipientCheck
    );
  }

  getGasLimit(pubkeyHex: PubkeyHex): number {
    const validatorData = this.validators.get(pubkeyHex);
    if (validatorData === undefined) {
      throw Error(`Validator pubkey ${pubkeyHex} not known`);
    }
    return validatorData?.builder?.gasLimit ?? this.defaultProposerConfig.builder.gasLimit;
  }

  setGasLimit(pubkeyHex: PubkeyHex, gasLimit: number): void {
    const validatorData = this.validators.get(pubkeyHex);
    if (validatorData === undefined) {
      throw Error(`Validator pubkey ${pubkeyHex} not known`);
    }
    validatorData.builder = {...validatorData.builder, gasLimit};
  }

  deleteGasLimit(pubkeyHex: PubkeyHex): void {
    const validatorData = this.validators.get(pubkeyHex);
    if (validatorData === undefined) {
      throw Error(`Validator pubkey ${pubkeyHex} not known`);
    }
    delete validatorData.builder?.gasLimit;
  }

  /** Return true if `index` is active part of this validator client */
  hasValidatorIndex(index: ValidatorIndex): boolean {
    return this.indicesService.index2pubkey.has(index);
  }

  getProposerConfig(pubkeyHex: PubkeyHex): ProposerConfig | null {
    let proposerConfig: ProposerConfig | null = null;
    const validatorData = this.validators.get(pubkeyHex);
    if (validatorData === undefined) {
      throw Error(`Validator pubkey ${pubkeyHex} not known`);
    }

    const {graffiti, strictFeeRecipientCheck, feeRecipient, builder} = validatorData;

    // if anything is set , i.e not default then return
    if (
      graffiti !== undefined ||
      strictFeeRecipientCheck !== undefined ||
      feeRecipient !== undefined ||
      builder?.enabled !== undefined ||
      builder?.gasLimit !== undefined
    ) {
      proposerConfig = {graffiti, strictFeeRecipientCheck, feeRecipient, builder};
    }
    return proposerConfig;
  }

  addSigner(signer: Signer, valProposerConfig?: ValidatorProposerConfig): void {
    const pubkey = getSignerPubkeyHex(signer);
    const proposerConfig = (valProposerConfig?.proposerConfig ?? {})[pubkey];

    if (!this.validators.has(pubkey)) {
      this.pubkeysToDiscover.push(pubkey);
      this.validators.set(pubkey, {
        signer,
        ...proposerConfig,
      });

      this.doppelgangerService?.registerValidator(pubkey);
    }
  }

  getSigner(pubkeyHex: PubkeyHex): Signer | undefined {
    return this.validators.get(pubkeyHex)?.signer;
  }

  removeSigner(pubkeyHex: PubkeyHex): boolean {
    this.doppelgangerService?.unregisterValidator(pubkeyHex);

    return this.indicesService.removeForKey(pubkeyHex) || this.validators.delete(pubkeyHex);
  }

  /** Return true if there is at least 1 pubkey registered */
  hasSomeValidators(): boolean {
    return this.validators.size > 0;
  }

  votingPubkeys(): PubkeyHex[] {
    return Array.from(this.validators.keys());
  }

  hasVotingPubkey(pubkeyHex: PubkeyHex): boolean {
    return this.validators.has(pubkeyHex);
  }

  async signBlock(
    pubkey: BLSPubkey,
    blindedOrFull: allForks.FullOrBlindedBeaconBlock,
    currentSlot: Slot
  ): Promise<allForks.FullOrBlindedSignedBeaconBlock> {
    // Make sure the block slot is not higher than the current slot to avoid potential attacks.
    if (blindedOrFull.slot > currentSlot) {
      throw Error(`Not signing block with slot ${blindedOrFull.slot} greater than current slot ${currentSlot}`);
    }

    // Duties are filtered before-hard by doppelganger-safe, this assert should never throw
    this.assertDoppelgangerSafe(pubkey);

    const proposerDomain = this.config.getDomain(blindedOrFull.slot, DOMAIN_BEACON_PROPOSER, blindedOrFull.slot);
    const blockType =
      (blindedOrFull.body as bellatrix.BlindedBeaconBlockBody).executionPayloadHeader !== undefined
        ? ssz.bellatrix.BlindedBeaconBlock
        : this.config.getForkTypes(blindedOrFull.slot).BeaconBlock;
    const signingRoot = computeSigningRoot(blockType, blindedOrFull, proposerDomain);

    try {
      await this.slashingProtection.checkAndInsertBlockProposal(pubkey, {slot: blindedOrFull.slot, signingRoot});
    } catch (e) {
      this.metrics?.slashingProtectionBlockError.inc();
      throw e;
    }

    const [signer, pubkeyHex] = this.getSignerAndPubkeyHex(pubkey);
    let signableMessage: SignableMessage | undefined;

    if (signer.type === SignerType.Remote) {
      signableMessage = {
        singablePayload: {
          type: "BLOCK_V2",
          data: {
            version: this.config.getForkInfo(blindedOrFull.slot).name.toUpperCase(),
            block: blindedOrFull,
          },
        },
        forkInfo: this.getForkInfo(currentSlot),
        pubkeyHex,
      };
    }

    return {
      message: blindedOrFull,
      signature: await this.getSignature(signer, signingRoot, signableMessage),
    } as allForks.FullOrBlindedSignedBeaconBlock;
  }

  async signRandao(pubkey: BLSPubkey, slot: Slot): Promise<BLSSignature> {
    const epoch = computeEpochAtSlot(slot);
    const randaoDomain = this.config.getDomain(slot, DOMAIN_RANDAO);
    const randaoSigningRoot = computeSigningRoot(ssz.Epoch, epoch, randaoDomain);

    const [signer, pubkeyHex] = this.getSignerAndPubkeyHex(pubkey);
    let signableMessage: SignableMessage | undefined;

    if (signer.type === SignerType.Remote) {
      signableMessage = {
        singablePayload: {
          type: "RANDAO_REVEAL",
          data: {
            epoch,
          },
        },
        forkInfo: this.getForkInfo(slot),
        pubkeyHex,
      };
    }

    return await this.getSignature(signer, randaoSigningRoot, signableMessage);
  }

  async signAttestation(
    duty: routes.validator.AttesterDuty,
    attestationData: phase0.AttestationData,
    currentEpoch: Epoch
  ): Promise<phase0.Attestation> {
    // Make sure the target epoch is not higher than the current epoch to avoid potential attacks.
    if (attestationData.target.epoch > currentEpoch) {
      throw Error(
        `Not signing attestation with target epoch ${attestationData.target.epoch} greater than current epoch ${currentEpoch}`
      );
    }

    // Duties are filtered before-hard by doppelganger-safe, this assert should never throw
    this.assertDoppelgangerSafe(duty.pubkey);

    this.validateAttestationDuty(duty, attestationData);
    const slot = computeStartSlotAtEpoch(attestationData.target.epoch);
    const domain = this.config.getDomain(slot, DOMAIN_BEACON_ATTESTER);
    const signingRoot = computeSigningRoot(ssz.phase0.AttestationData, attestationData, domain);

    try {
      await this.slashingProtection.checkAndInsertAttestation(duty.pubkey, {
        sourceEpoch: attestationData.source.epoch,
        targetEpoch: attestationData.target.epoch,
        signingRoot,
      });
    } catch (e) {
      this.metrics?.slashingProtectionAttestationError.inc();
      throw e;
    }

    const [signer, pubkeyHex] = this.getSignerAndPubkeyHex(duty.pubkey);
    let signableMessage: SignableMessage | undefined;

    if (signer.type === SignerType.Remote) {
      signableMessage = {
        singablePayload: {
          type: "ATTESTATION",
          data: attestationData,
        },
        forkInfo: this.getForkInfo(attestationData.slot),
        pubkeyHex,
      };
    }

    return {
      aggregationBits: BitArray.fromSingleBit(duty.committeeLength, duty.validatorCommitteeIndex),
      data: attestationData,
      signature: await this.getSignature(signer, signingRoot, signableMessage),
    };
  }

  async signAggregateAndProof(
    duty: routes.validator.AttesterDuty,
    selectionProof: BLSSignature,
    aggregate: phase0.Attestation
  ): Promise<phase0.SignedAggregateAndProof> {
    this.validateAttestationDuty(duty, aggregate.data);

    const aggregateAndProof: phase0.AggregateAndProof = {
      aggregate,
      aggregatorIndex: duty.validatorIndex,
      selectionProof,
    };

    const domain = this.config.getDomain(duty.slot, DOMAIN_AGGREGATE_AND_PROOF);
    const signingRoot = computeSigningRoot(ssz.phase0.AggregateAndProof, aggregateAndProof, domain);
    const [signer, pubkeyHex] = this.getSignerAndPubkeyHex(duty.pubkey);
    let signableMessage: SignableMessage | undefined;

    if (signer.type === SignerType.Remote) {
      signableMessage = {
        singablePayload: {
          type: "AGGREGATE_AND_PROOF",
          data: aggregateAndProof,
        },
        forkInfo: this.getForkInfo(aggregateAndProof.aggregate.data.slot),
        pubkeyHex,
      };
    }

    return {
      message: aggregateAndProof,
      signature: await this.getSignature(signer, signingRoot, signableMessage),
    };
  }

  async signSyncCommitteeSignature(
    pubkey: BLSPubkeyMaybeHex,
    validatorIndex: ValidatorIndex,
    slot: Slot,
    beaconBlockRoot: Root
  ): Promise<altair.SyncCommitteeMessage> {
    const domain = this.config.getDomain(slot, DOMAIN_SYNC_COMMITTEE);
    const signingRoot = computeSigningRoot(ssz.Root, beaconBlockRoot, domain);
    const [signer, pubkeyHex] = this.getSignerAndPubkeyHex(pubkey);

    let signableMessage: SignableMessage | undefined;

    if (signer.type === SignerType.Remote) {
      signableMessage = {
        singablePayload: {
          type: "SYNC_COMMITTEE_MESSAGE",
          data: {
            beaconBlockRoot,
            slot,
          },
        },
        forkInfo: this.getForkInfo(slot),
        pubkeyHex,
      };
    }

    return {
      slot,
      validatorIndex,
      beaconBlockRoot,
      signature: await this.getSignature(signer, signingRoot, signableMessage),
    };
  }

  async signContributionAndProof(
    duty: {pubkey: BLSPubkeyMaybeHex; validatorIndex: number},
    selectionProof: BLSSignature,
    contribution: altair.SyncCommitteeContribution
  ): Promise<altair.SignedContributionAndProof> {
    const contributionAndProof: altair.ContributionAndProof = {
      contribution,
      aggregatorIndex: duty.validatorIndex,
      selectionProof,
    };

    const domain = this.config.getDomain(contribution.slot, DOMAIN_CONTRIBUTION_AND_PROOF);
    const signingRoot = computeSigningRoot(ssz.altair.ContributionAndProof, contributionAndProof, domain);
    const [signer, pubkeyHex] = this.getSignerAndPubkeyHex(duty.pubkey);
    let signableMessage: SignableMessage | undefined;

    if (signer.type === SignerType.Remote) {
      signableMessage = {
        singablePayload: {
          type: "SYNC_COMMITTEE_CONTRIBUTION_AND_PROOF",
          data: contributionAndProof,
        },
        forkInfo: this.getForkInfo(contributionAndProof.contribution.slot),
        pubkeyHex,
      };
    }

    return {
      message: contributionAndProof,
      signature: await this.getSignature(signer, signingRoot, signableMessage),
    };
  }

  async signAttestationSelectionProof(pubkey: BLSPubkeyMaybeHex, slot: Slot): Promise<BLSSignature> {
    const domain = this.config.getDomain(slot, DOMAIN_SELECTION_PROOF);
    const signingRoot = computeSigningRoot(ssz.Slot, slot, domain);

    const [signer, pubkeyHex] = this.getSignerAndPubkeyHex(pubkey);
    let signableMessage: SignableMessage | undefined;

    if (signer.type === SignerType.Remote) {
      signableMessage = {
        singablePayload: {
          type: "AGGREGATION_SLOT",
          data: {
            slot: String(slot),
          },
        },
        forkInfo: this.getForkInfo(slot),
        pubkeyHex,
      };
    }

    return await this.getSignature(signer, signingRoot, signableMessage);
  }

  async signSyncCommitteeSelectionProof(
    pubkey: BLSPubkeyMaybeHex,
    slot: Slot,
    subcommitteeIndex: number
  ): Promise<BLSSignature> {
    const domain = this.config.getDomain(slot, DOMAIN_SYNC_COMMITTEE_SELECTION_PROOF);
    const signingData: altair.SyncAggregatorSelectionData = {
      slot,
      subcommitteeIndex,
    };

    const signingRoot = computeSigningRoot(ssz.altair.SyncAggregatorSelectionData, signingData, domain);

    const [signer, pubkeyHex] = this.getSignerAndPubkeyHex(pubkey);
    let signableMessage: SignableMessage | undefined;

    if (signer.type === SignerType.Remote) {
      signableMessage = {
        singablePayload: {
          type: "SYNC_COMMITTEE_SELECTION_PROOF",
          data: {
            slot,
            subcommitteeIndex: String(subcommitteeIndex),
          },
        },
        forkInfo: this.getForkInfo(slot),
        pubkeyHex,
      };
    }

    return await this.getSignature(signer, signingRoot, signableMessage);
  }

  async signVoluntaryExit(
    pubkey: BLSPubkeyMaybeHex,
    validatorIndex: number,
    exitEpoch: Epoch
  ): Promise<phase0.SignedVoluntaryExit> {
    const domain = this.config.getDomain(computeStartSlotAtEpoch(exitEpoch), DOMAIN_VOLUNTARY_EXIT);

    const voluntaryExit: phase0.VoluntaryExit = {epoch: exitEpoch, validatorIndex};
    const signingRoot = computeSigningRoot(ssz.phase0.VoluntaryExit, voluntaryExit, domain);
    const [signer, pubkeyHex] = this.getSignerAndPubkeyHex(pubkey);

    let signableMessage: SignableMessage | undefined;

    if (signer.type === SignerType.Remote) {
      signableMessage = {
        singablePayload: {
          type: "VOLUNTARY_EXIT",
          data: voluntaryExit,
        },
        forkInfo: this.getForkInfo(computeStartSlotAtEpoch(exitEpoch)),
        pubkeyHex,
      };
    }

    return {
      message: voluntaryExit,
      signature: await this.getSignature(signer, signingRoot, signableMessage),
    };
  }

  isDoppelgangerSafe(pubkeyHex: PubkeyHex): boolean {
    // If doppelganger is not enabled we assumed all keys to be safe for use
    return !this.doppelgangerService || this.doppelgangerService.isDoppelgangerSafe(pubkeyHex);
  }

  async signValidatorRegistration(
    pubkeyMaybeHex: BLSPubkeyMaybeHex,
    regAttributes: {feeRecipient: Eth1Address; gasLimit: number},
    _slot: Slot
  ): Promise<bellatrix.SignedValidatorRegistrationV1> {
    const pubkey = typeof pubkeyMaybeHex === "string" ? fromHexString(pubkeyMaybeHex) : pubkeyMaybeHex;
    const feeRecipient = fromHexString(regAttributes.feeRecipient);
    const {gasLimit} = regAttributes;

    const timestamp = Math.floor(Date.now() / 1000);
    const validatorRegistation: bellatrix.ValidatorRegistrationV1 = {
      feeRecipient,
      gasLimit,
      timestamp,
      pubkey,
    };
    const domain = computeDomain(DOMAIN_APPLICATION_BUILDER, this.config.GENESIS_FORK_VERSION, ZERO_HASH);
    const signingRoot = computeSigningRoot(ssz.bellatrix.ValidatorRegistrationV1, validatorRegistation, domain);
    const [signer, pubkeyHex] = this.getSignerAndPubkeyHex(pubkey);

    let signableMessage: SignableMessage | undefined;

    if (signer.type === SignerType.Remote) {
      signableMessage = {
        singablePayload: {
          type: "VALIDATOR_REGISTRATION",
          data: validatorRegistation,
        },
        pubkeyHex,
      };
    }

    return {
      message: validatorRegistation,
      signature: await this.getSignature(signer, signingRoot, signableMessage),
    };
  }

  async getValidatorRegistration(
    pubkeyMaybeHex: BLSPubkeyMaybeHex,
    regAttributes: {feeRecipient: Eth1Address; gasLimit: number},
    slot: Slot
  ): Promise<bellatrix.SignedValidatorRegistrationV1> {
    const pubkeyHex = typeof pubkeyMaybeHex === "string" ? pubkeyMaybeHex : toHexString(pubkeyMaybeHex);
    const {feeRecipient, gasLimit} = regAttributes;
    const regFullKey = `${feeRecipient}-${gasLimit}`;
    const validatorData = this.validators.get(pubkeyHex);
    const builderData = validatorData?.builderData;
    if (builderData?.regFullKey === regFullKey) {
      return builderData.validatorRegistration;
    } else {
      const validatorRegistration = await this.signValidatorRegistration(pubkeyMaybeHex, regAttributes, slot);
      // If pubkeyHex was actually registered, then update the regData
      if (validatorData !== undefined) {
        validatorData.builderData = {validatorRegistration, regFullKey};
        this.validators.set(pubkeyHex, validatorData);
      }
      return validatorRegistration;
    }
  }

  private async getSignature(
    signer: Signer,
    signingRoot: Uint8Array,
    signableMessage?: SignableMessage
  ): Promise<BLSSignature> {
    switch (signer.type) {
      case SignerType.Local: {
        const timer = this.metrics?.localSignTime.startTimer();
        const signature = signer.secretKey.sign(signingRoot).toBytes();
        timer?.();
        return signature;
      }
      case SignerType.Remote: {
        if (signableMessage === undefined) {
          throw new Error("Remote signer needs signable message");
        }
        const timer = this.metrics?.remoteSignTime.startTimer();
        try {
          const signatureHex = await externalSignerPostSignature(signer.url, toHexString(signingRoot), signableMessage);
          return fromHexString(signatureHex);
        } catch (e) {
          this.metrics?.remoteSignErrors.inc();
          throw e;
        } finally {
          timer?.();
        }
      }
    }
  }

  private getSignerAndPubkeyHex(pubkey: BLSPubkeyMaybeHex): [Signer, string] {
    // TODO: Refactor indexing to not have to run toHexString() on the pubkey every time
    const pubkeyHex = typeof pubkey === "string" ? pubkey : toHexString(pubkey);
    const signer = this.validators.get(pubkeyHex)?.signer;
    if (!signer) {
      throw Error(`Validator pubkey ${pubkeyHex} not known`);
    }
    return [signer, pubkeyHex];
  }

  /** Prevent signing bad data sent by the Beacon node */
  private validateAttestationDuty(duty: routes.validator.AttesterDuty, data: phase0.AttestationData): void {
    if (duty.slot !== data.slot) {
      throw Error(`Inconsistent duties during signing: duty.slot ${duty.slot} != att.slot ${data.slot}`);
    }
    if (duty.committeeIndex != data.index) {
      throw Error(
        `Inconsistent duties during signing: duty.committeeIndex ${duty.committeeIndex} != att.committeeIndex ${data.index}`
      );
    }
  }

  private assertDoppelgangerSafe(pubKey: PubkeyHex | BLSPubkey): void {
    const pubkeyHex = typeof pubKey === "string" ? pubKey : toHexString(pubKey);
    if (!this.isDoppelgangerSafe(pubkeyHex)) {
      throw new Error(`Doppelganger state for key ${pubkeyHex} is not safe`);
    }
  }

  private getForkInfo(slot: Slot): Web3SignerForkInfo {
    const forkInfo = this.config.getForkInfo(slot);
    return {
      fork: {
        previousVersion: forkInfo.prevVersion,
        currentVersion: forkInfo.version,
        epoch: forkInfo.epoch,
      },
      genesisValidatorRoot: this.genesisValidatorRoot,
    };
  }
}

function getSignerPubkeyHex(signer: Signer): PubkeyHex {
  switch (signer.type) {
    case SignerType.Local:
      return toHexString(signer.secretKey.toPublicKey().toBytes());

    case SignerType.Remote:
      if (!isValidatePubkeyHex(signer.pubkey)) {
        throw Error(`Bad format in RemoteSigner.pubkey ${signer.pubkey}`);
      }
      return signer.pubkey;
  }
}<|MERGE_RESOLUTION|>--- conflicted
+++ resolved
@@ -130,12 +130,8 @@
     private readonly doppelgangerService: DoppelgangerService | null,
     private readonly metrics: Metrics | null,
     initialSigners: Signer[],
-<<<<<<< HEAD
-    valProposerConfig: ValidatorProposerConfig = {defaultConfig: {builder: {}}, proposerConfig: {}},
+    valProposerConfig: ValidatorProposerConfig = {defaultConfig: {}, proposerConfig: {}},
     private readonly genesisValidatorRoot: Root
-=======
-    valProposerConfig: ValidatorProposerConfig = {defaultConfig: {}, proposerConfig: {}}
->>>>>>> 0886d751
   ) {
     const defaultConfig = valProposerConfig.defaultConfig;
     this.defaultProposerConfig = {
