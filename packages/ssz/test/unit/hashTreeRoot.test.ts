--- conflicted
+++ resolved
@@ -1,10 +1,6 @@
 import {assert} from "chai";
 import {describe, it} from "mocha";
 import BN from "bn.js";
-
-<<<<<<< HEAD
-import {hashTreeRoot, SerializableValue, Type,} from "../../src";
-=======
 import {
   hashTreeRoot,
   SerializableValue,
@@ -12,7 +8,6 @@
 } from "../../src";
 import { AnySSZType } from "../../src/types";
 
->>>>>>> d992405a
 
 import {ArrayObject, OuterObject, SimpleObject,} from "./objects";
 
