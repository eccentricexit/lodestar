import {IBeaconConfig} from "@chainsafe/eth2.0-config";
<<<<<<< HEAD
import {BeaconState, BLSPubkey, ValidatorDuty, ValidatorIndex} from "@chainsafe/eth2.0-types";
import {computeEpochOfSlot, getCommitteeAssignment} from "../../stateTransition/util";

export function assembleValidatorDuty(
  config: IBeaconConfig,
  validatorPublicKey: BLSPubkey,
  validatorIndex: ValidatorIndex,
  state: BeaconState,
  blockProposerIndex: ValidatorIndex): ValidatorDuty  {
  let duty: Partial<ValidatorDuty> = generateEmptyValidatorDuty(validatorPublicKey);
=======
import {BLSPubkey, Epoch, ValidatorDuty, ValidatorIndex} from "@chainsafe/eth2.0-types";
import {getCommitteeAssignment} from "../../stateTransition/util";

export function assembleValidatorDuty(
  config: IBeaconConfig,
  validator: {publicKey: BLSPubkey; index: ValidatorIndex},
  state,
  epoch: Epoch,
  blockProposerIndex: ValidatorIndex): ValidatorDuty  {
  let duty: ValidatorDuty = this.generateEmptyValidatorDuty(validator.publicKey);
>>>>>>> d992405a
  const committeeAsignment = getCommitteeAssignment(
    config,
    state,
    epoch,
    validator.index
  );
  if (committeeAsignment) {
    duty = {
      ...duty,
      attestationShard: committeeAsignment.shard,
      attestationSlot: committeeAsignment.slot,
      committeeIndex: committeeAsignment.validators.indexOf(validator.index)
    };
  }
  if (validator.index === blockProposerIndex) {
    duty = {
      ...duty,
      blockProposalSlot: state.slot
    };
  }
  return duty as ValidatorDuty;
}

<<<<<<< HEAD
export function generateEmptyValidatorDuty(publicKey: BLSPubkey): Partial<ValidatorDuty> {
  return {
    validatorPubkey: publicKey
=======
export function generateEmptyValidatorDuty(publicKey: BLSPubkey, duty?: Partial<ValidatorDuty>): ValidatorDuty {
  return {
    validatorPubkey: publicKey,
    blockProposalSlot: null,
    attestationShard: null,
    attestationSlot: null,
    committeeIndex: null,
    ...duty
>>>>>>> d992405a
  };
}<|MERGE_RESOLUTION|>--- conflicted
+++ resolved
@@ -1,16 +1,4 @@
 import {IBeaconConfig} from "@chainsafe/eth2.0-config";
-<<<<<<< HEAD
-import {BeaconState, BLSPubkey, ValidatorDuty, ValidatorIndex} from "@chainsafe/eth2.0-types";
-import {computeEpochOfSlot, getCommitteeAssignment} from "../../stateTransition/util";
-
-export function assembleValidatorDuty(
-  config: IBeaconConfig,
-  validatorPublicKey: BLSPubkey,
-  validatorIndex: ValidatorIndex,
-  state: BeaconState,
-  blockProposerIndex: ValidatorIndex): ValidatorDuty  {
-  let duty: Partial<ValidatorDuty> = generateEmptyValidatorDuty(validatorPublicKey);
-=======
 import {BLSPubkey, Epoch, ValidatorDuty, ValidatorIndex} from "@chainsafe/eth2.0-types";
 import {getCommitteeAssignment} from "../../stateTransition/util";
 
@@ -21,7 +9,6 @@
   epoch: Epoch,
   blockProposerIndex: ValidatorIndex): ValidatorDuty  {
   let duty: ValidatorDuty = this.generateEmptyValidatorDuty(validator.publicKey);
->>>>>>> d992405a
   const committeeAsignment = getCommitteeAssignment(
     config,
     state,
@@ -42,14 +29,9 @@
       blockProposalSlot: state.slot
     };
   }
-  return duty as ValidatorDuty;
+  return duty;
 }
 
-<<<<<<< HEAD
-export function generateEmptyValidatorDuty(publicKey: BLSPubkey): Partial<ValidatorDuty> {
-  return {
-    validatorPubkey: publicKey
-=======
 export function generateEmptyValidatorDuty(publicKey: BLSPubkey, duty?: Partial<ValidatorDuty>): ValidatorDuty {
   return {
     validatorPubkey: publicKey,
@@ -58,6 +40,5 @@
     attestationSlot: null,
     committeeIndex: null,
     ...duty
->>>>>>> d992405a
   };
 }