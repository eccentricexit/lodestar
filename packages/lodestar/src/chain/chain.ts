/**
 * @module chain
 */

import {EventEmitter} from "events";
<<<<<<< HEAD
import {fromHexString, List, toHexString, TreeBacked} from "@chainsafe/ssz";
=======
import {toHexString} from "@chainsafe/ssz";
>>>>>>> aa20a3bf
import {
  Attestation,
  BeaconState,
  Checkpoint,
  ENRForkID,
<<<<<<< HEAD
  ForkDigest,
  Root,
  SignedBeaconBlock,
  Uint16,
  Uint64
=======
  Eth1Data,
  ForkDigest,
  SignedBeaconBlock,
  Uint16,
  Uint64,
>>>>>>> aa20a3bf
} from "@chainsafe/lodestar-types";
import {IBeaconConfig} from "@chainsafe/lodestar-config";
import {computeEpochAtSlot, computeForkDigest, GENESIS_EPOCH} from "@chainsafe/lodestar-beacon-state-transition";
import {ILogger} from "@chainsafe/lodestar-utils/lib/logger";
import {intToBytes} from "@chainsafe/lodestar-utils";

import {EMPTY_SIGNATURE, GENESIS_SLOT} from "../constants";
import {IBeaconDb} from "../db";
import {IEth1Notifier} from "../eth1";
import {IBeaconMetrics} from "../metrics";
import {getEmptyBlock, initializeBeaconStateFromEth1, isValidGenesisState} from "./genesis/genesis";
<<<<<<< HEAD
import {computeEpochAtSlot, computeForkDigest} from "@chainsafe/lodestar-beacon-state-transition";
=======
>>>>>>> aa20a3bf
import {ILMDGHOST, StatefulDagLMDGHOST} from "./forkChoice";

import {ChainEventEmitter, IAttestationProcessor, IBeaconChain} from "./interface";
import {IChainOptions} from "./options";
import {AttestationProcessor} from "./attestation";
import {IBeaconClock} from "./clock/interface";
import {LocalClock} from "./clock/local/LocalClock";
import {BlockProcessor} from "./blocks";

export interface IBeaconChainModules {
  config: IBeaconConfig;
  db: IBeaconDb;
  eth1: IEth1Notifier;
  logger: ILogger;
  metrics: IBeaconMetrics;
  forkChoice?: ILMDGHOST;
}

export interface IBlockProcessJob {
  signedBlock: SignedBeaconBlock;
  trusted: boolean;
}

const MAX_VERSION = Buffer.from([255, 255, 255, 255]);
export class BeaconChain extends (EventEmitter as { new(): ChainEventEmitter }) implements IBeaconChain {

  public readonly chain: string;
  public forkChoice: ILMDGHOST;
  public chainId: Uint16;
  public networkId: Uint64;
  public clock: IBeaconClock;
  private readonly config: IBeaconConfig;
  private readonly db: IBeaconDb;
  private readonly eth1: IEth1Notifier;
  private readonly logger: ILogger;
  private readonly metrics: IBeaconMetrics;
  private readonly opts: IChainOptions;
  private blockProcessor: BlockProcessor;
  private _currentForkDigest: ForkDigest;
  private attestationProcessor: IAttestationProcessor;

  public constructor(
    opts: IChainOptions, {config, db, eth1, logger, metrics, forkChoice}: IBeaconChainModules) {
    super();
    this.opts = opts;
    this.chain = opts.name;
    this.config = config;
    this.db = db;
    this.eth1 = eth1;
    this.logger = logger;
    this.metrics = metrics;
    this.forkChoice = forkChoice || new StatefulDagLMDGHOST(config);
    this.chainId = 0; // TODO make this real
    this.networkId = 0n; // TODO make this real
    this.attestationProcessor = new AttestationProcessor(this, this.forkChoice, {config, db, logger});
    this.blockProcessor = new BlockProcessor(
      config, logger, db, this.forkChoice, metrics, this, this.attestationProcessor
    );
  }

  public async getHeadState(): Promise<BeaconState|null> {
    return this.db.state.get(this.forkChoice.headStateRoot());
  }

  public async getHeadBlock(): Promise<SignedBeaconBlock|null> {
    return this.db.block.get(this.forkChoice.head());
  }

  public async getFinalizedCheckpoint(): Promise<Checkpoint> {
    const state = await this.getHeadState();
    return state.finalizedCheckpoint;
  }

  public async start(): Promise<void> {
    this.logger.verbose("Starting chain");
    // if we run from scratch, we want to wait for genesis state
    const state = await this.waitForState();
    this.logger.info("Chain started, waiting blocks and attestations");
    this.clock = new LocalClock(this.config, state.genesisTime);
    await this.clock.start();
    this.forkChoice.start(state.genesisTime, this.clock);
    await this.blockProcessor.start();
    this._currentForkDigest = await this.getCurrentForkDigest();
    this.on("forkDigestChanged", this.handleForkDigestChanged);
  }

  public async stop(): Promise<void> {
    await this.forkChoice.stop();
    await this.clock.stop();
    await this.blockProcessor.stop();
    this.removeListener("forkDigestChanged", this.handleForkDigestChanged);
  }

  public get currentForkDigest(): ForkDigest {
    return this._currentForkDigest;
  }

  public async receiveAttestation(attestation: Attestation): Promise<void> {
    return this.attestationProcessor.receiveAttestation(attestation);
  }

  public async receiveBlock(signedBlock: SignedBeaconBlock, trusted = false): Promise<void> {
    this.blockProcessor.receiveBlock(signedBlock, trusted);
  }

  public async initializeBeaconChain(genesisState: BeaconState): Promise<void> {
    const genesisBlock = getEmptyBlock();
    const stateRoot = this.config.types.BeaconState.hashTreeRoot(genesisState);
    genesisBlock.stateRoot = stateRoot;
    const blockRoot = this.config.types.BeaconBlock.hashTreeRoot(genesisBlock);
    this.logger.info(`Initializing beacon chain with state root ${toHexString(stateRoot)}`
            + ` and genesis block root ${toHexString(blockRoot)}`
    );
    // Determine whether a genesis state already in
    // the database matches what we were provided
    const storedGenesisBlock = await this.db.block.getBySlot(GENESIS_SLOT);
    if (storedGenesisBlock !== null &&
      !this.config.types.Root.equals(genesisBlock.stateRoot, storedGenesisBlock.message.stateRoot)) {
      throw new Error("A genesis state with different configuration was detected! Please clean the database.");
    }
    await Promise.all([
      this.db.storeChainHead({message: genesisBlock, signature: EMPTY_SIGNATURE}, genesisState),
      this.db.chain.setJustifiedBlockRoot(blockRoot),
      this.db.chain.setFinalizedBlockRoot(blockRoot),
      this.db.chain.setJustifiedStateRoot(stateRoot),
      this.db.chain.setFinalizedStateRoot(stateRoot),
    ]);
    const justifiedFinalizedCheckpoint = {
      root: blockRoot,
      epoch: computeEpochAtSlot(this.config, genesisBlock.slot)
    };
    this.forkChoice.addBlock({
      slot: genesisBlock.slot,
      blockRootBuf: blockRoot,
      stateRootBuf: stateRoot,
      parentRootBuf: Buffer.alloc(32),
      justifiedCheckpoint: justifiedFinalizedCheckpoint,
      finalizedCheckpoint: justifiedFinalizedCheckpoint,
    });
    this.logger.info("Beacon chain initialized");
  }

  public async getENRForkID(): Promise<ENRForkID> {
    const state = await this.getHeadState();
    const currentVersion = state.fork.currentVersion;
    const nextVersion = this.config.params.ALL_FORKS && this.config.params.ALL_FORKS.find(
      fork => this.config.types.Version.equals(currentVersion, intToBytes(fork.previousVersion, 4)));
    return {
      forkDigest: this.currentForkDigest,
      nextForkVersion: nextVersion? intToBytes(nextVersion.currentVersion, 4) : MAX_VERSION,
      nextForkEpoch: nextVersion? nextVersion.epoch : Number.MAX_SAFE_INTEGER,
    };
  }

  private async handleForkDigestChanged(): Promise<void> {
    this._currentForkDigest = await this.getCurrentForkDigest();
    this.emit("forkDigest", this._currentForkDigest);
  }

  private async getCurrentForkDigest(): Promise<ForkDigest> {
    const state = await this.getHeadState();
    return computeForkDigest(this.config, state.fork.currentVersion, state.genesisValidatorsRoot);
  }

  // If we don't have a state yet, we have to wait for genesis state
  private async waitForState(): Promise<BeaconState> {
    let state: BeaconState;
    try {
      state = await this.db.state.getLatest();
    } catch (err) {
      this.logger.info("Chain not started, listening for genesis block");
      state = await new Promise((resolve) => {
        const genesisListener = async (timestamp: number, eth1Data: Eth1Data): Promise<void> => {
          const state = await this.checkGenesis(timestamp, eth1Data);
          if (state) {
            this.eth1.removeListener("eth1Data", genesisListener);
            resolve(state);
          }
        };
        this.eth1.on("eth1Data", genesisListener);
      });
    }
    return state;
  }

  /**
   * Create a candidate BeaconState from the deposits at a certain time and eth1 state
   *
   * Returns the BeaconState if it is valid else null
   */
  private checkGenesis = async (timestamp: number, eth1Data: Eth1Data): Promise<BeaconState | null> => {
    const blockHashHex = toHexString(eth1Data.blockHash);
    this.logger.info(`Checking if block ${blockHashHex} will form valid genesis state`);
    const depositDatas = await this.db.depositData.values({lt: eth1Data.depositCount});
    const depositDataRoots = await this.db.depositDataRoot.values({lt: eth1Data.depositCount});
    this.logger.info(`Found ${depositDatas.length} deposits`);
    const depositDataRootList = this.config.types.DepositDataRootList.tree.defaultValue();
    const tree = depositDataRootList.tree();

    const genesisState = initializeBeaconStateFromEth1(
      this.config,
      eth1Data.blockHash,
      timestamp,
      depositDatas.map((data, index) => {
        depositDataRootList.push(depositDataRoots[index]);
        return {
          proof: tree.getSingleProof(depositDataRootList.gindexOfProperty(index)),
          data,
        };
      })
    );
    if (!isValidGenesisState(this.config, genesisState)) {
      this.logger.info(`Eth1 block ${blockHashHex} is NOT forming valid genesis state`);
      return null;
    }
    this.logger.info(`Initializing beacon chain with eth1 block ${blockHashHex}`);
    await this.initializeBeaconChain(genesisState);
    this.logger.info(`Genesis state is ready with ${genesisState.validators.length} validators`);
    return genesisState;
  };

}<|MERGE_RESOLUTION|>--- conflicted
+++ resolved
@@ -3,29 +3,18 @@
  */
 
 import {EventEmitter} from "events";
-<<<<<<< HEAD
-import {fromHexString, List, toHexString, TreeBacked} from "@chainsafe/ssz";
-=======
-import {toHexString} from "@chainsafe/ssz";
->>>>>>> aa20a3bf
+import {toHexString, List, toHexString, TreeBacked} from "@chainsafe/ssz";
 import {
   Attestation,
   BeaconState,
   Checkpoint,
   ENRForkID,
-<<<<<<< HEAD
+  Eth1Data,
+  Root,
   ForkDigest,
-  Root,
   SignedBeaconBlock,
   Uint16,
   Uint64
-=======
-  Eth1Data,
-  ForkDigest,
-  SignedBeaconBlock,
-  Uint16,
-  Uint64,
->>>>>>> aa20a3bf
 } from "@chainsafe/lodestar-types";
 import {IBeaconConfig} from "@chainsafe/lodestar-config";
 import {computeEpochAtSlot, computeForkDigest, GENESIS_EPOCH} from "@chainsafe/lodestar-beacon-state-transition";
@@ -37,10 +26,7 @@
 import {IEth1Notifier} from "../eth1";
 import {IBeaconMetrics} from "../metrics";
 import {getEmptyBlock, initializeBeaconStateFromEth1, isValidGenesisState} from "./genesis/genesis";
-<<<<<<< HEAD
 import {computeEpochAtSlot, computeForkDigest} from "@chainsafe/lodestar-beacon-state-transition";
-=======
->>>>>>> aa20a3bf
 import {ILMDGHOST, StatefulDagLMDGHOST} from "./forkChoice";
 
 import {ChainEventEmitter, IAttestationProcessor, IBeaconChain} from "./interface";
