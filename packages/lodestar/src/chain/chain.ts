--- conflicted
+++ resolved
@@ -49,15 +49,10 @@
   private opPool: OpPool;
   private eth1: IEth1Notifier;
   private logger: ILogger;
-<<<<<<< HEAD
+  private metrics: IBeaconMetrics;
   private opts: IChainOptions;
   
-  public constructor(opts: IChainOptions, {config, db, eth1, opPool, logger}: IBeaconChainModules) {
-=======
-  private metrics: IBeaconMetrics;
-
-  public constructor(opts, {config, db, eth1, opPool, logger, metrics}: IBeaconChainModules) {
->>>>>>> be4b3c1e
+  public constructor(opts: IChainOptions, {config, db, eth1, opPool, logger, metrics}: IBeaconChainModules) {
     super();
     this.opts = opts;
     this.chain = opts.name;
