--- conflicted
+++ resolved
@@ -59,12 +59,11 @@
     return setTimeout(() => {
       this.removeListener(responseEvent, responseListener);
       const errorGenerator: AsyncGenerator<IResponseChunk> = async function* () {
-<<<<<<< HEAD
-        yield {status: RpcResponseStatus.SERVER_ERROR,
-          body: encodeP2pErrorMessage(config, "Timeout processing request")};
-=======
-        yield {status: RpcResponseStatus.ERR_RESP_TIMEOUT, requestId};
->>>>>>> 7f69a144
+        yield {
+          requestId,
+          status: RpcResponseStatus.SERVER_ERROR,
+          body: encodeP2pErrorMessage(config, "Timeout processing request"),
+        };
       }();
       responseListener(errorGenerator);
     }, RESP_TIMEOUT);
@@ -127,11 +126,11 @@
     if(err) {
       const config = this.config;
       this.responseListener.emit(createResponseEvent(id), async function* () {
-<<<<<<< HEAD
-        yield {status: err.status, body: encodeP2pErrorMessage(config, err.message || "")};
-=======
-        yield {status: err.status, requestId: id};
->>>>>>> 7f69a144
+        yield {
+          requestId: id,
+          status: err.status,
+          body: encodeP2pErrorMessage(config, err.message || ""),
+        };
       }());
       this.logger.verbose("Sent response with error for request " + id);
     } else {
@@ -176,11 +175,7 @@
 
   private storePeerEncodingPreference(
     peerId: PeerId, method: Method, encoding: ReqRespEncoding
-<<<<<<< HEAD
   ): (source: AsyncIterable<IValidatedRequestBody>) => AsyncGenerator<IValidatedRequestBody> {
-=======
-  ): (source: AsyncIterable<RequestBody>) => AsyncGenerator<RequestBody|null> {
->>>>>>> 7f69a144
     return (source) => {
       const peerReputations = this.peerReputations;
       return (async function*() {
@@ -193,27 +188,22 @@
   }
 
   private handleRpcRequest(
-<<<<<<< HEAD
-    peerId: PeerId, method: Method
+    peerId: PeerId, method: Method, encoding: ReqRespEncoding
   ): ((source: AsyncIterable<IValidatedRequestBody>) => AsyncGenerator<IResponseChunk>) {
-=======
-    peerId: PeerId, method: Method, encoding: ReqRespEncoding
-  ): ((source: AsyncIterable<RequestBody|null>) => AsyncGenerator<IResponseChunk>) {
->>>>>>> 7f69a144
     const getResponse = this.getResponse;
     const config = this.config;
     return (source) => {
       return (async function * () {
         for await (const request of source) {
-<<<<<<< HEAD
           if (!request.isValid) {
-            yield {status: RpcResponseStatus.ERR_INVALID_REQ, body: encodeP2pErrorMessage(config, "Invalid Request")};
+            yield {
+              requestId: randomRequestId(),
+              status: RpcResponseStatus.ERR_INVALID_REQ,
+              body: encodeP2pErrorMessage(config, "Invalid Request")
+            };
           } else {
-            yield* getResponse(peerId, method, request.body);
-          }
-=======
-          yield* getResponse(peerId, method, encoding, request);
->>>>>>> 7f69a144
+            yield* getResponse(peerId, method, encoding, request.body);
+          }
           return;
         }
         yield* getResponse(peerId, method, encoding);
