--- conflicted
+++ resolved
@@ -2,25 +2,21 @@
  * @module cli/commands
  */
 
-import {ICliCommand} from "./interface";
+import {CliCommand} from "./interface";
 import {CommanderStatic} from "commander";
-import {WinstonLogger,ILogger} from "../../logger";
+import  {WinstonLogger} from "../../logger";
 import fs from "fs";
 import {CliError} from "../error";
 import Keystore from "../../validator/keystore";
 import {promptPassword} from "../../util/io";
-<<<<<<< HEAD
-
-=======
 import {ILogger, LogLevel, defaultLogLevel} from "../../logger/interface";
->>>>>>> d992405a
 
 interface IWalletCommandOptions {
   outputFile: string;
 }
 
 
-export class CreateWalletCommand implements ICliCommand {
+export class CreateWalletCommand implements CliCommand {
   public register(commander: CommanderStatic): void {
 
     commander
