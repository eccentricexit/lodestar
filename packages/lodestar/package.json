{
  "private": true,
  "name": "@chainsafe/lodestar",
  "description": "A Typescript implementation of the beacon chain",
  "license": "LGPL-3.0",
  "author": "ChainSafe Systems",
  "homepage": "https://github.com/ChainSafe/lodestar#readme",
  "repository": {
    "type": "git",
    "url": "git+https://github.com:ChainSafe/lodestar.git"
  },
  "bugs": {
    "url": "https://github.com/ChainSafe/lodestar/issues"
  },
  "version": "0.5.0",
  "main": "lib/index.js",
  "bin": {
    "lodestar": "./bin/lodestar"
  },
  "files": [
    "lib/**/*.d.ts",
    "lib/**/*.js",
    "lib/**/*.js.map"
  ],
  "scripts": {
    "benchmark": "ts-node test/benchmarks",
    "build": "yarn run build:lib && yarn run check-types && yarn run build:types",
    "build:docs": "typedoc --exclude src/index.ts --out docs src",
    "build:lib": "babel src -x .ts -d lib --source-maps",
    "build:release": "yarn clean && yarn run build && yarn run build:docs",
    "build:types": "tsc --incremental --declaration --outDir lib --project tsconfig.build.json --emitDeclarationOnly",
    "check-types": "tsc --noEmit",
    "clean": "rm -rf lib && rm -f tsconfig.tsbuildinfo && rm -f tsconfig.build.tsbuildinfo",
    "coverage": "codecov -F lodestar",
    "lint": "eslint --color --ext .ts src/",
    "lint:fix": "eslint --color --ext .ts src/ --fix",
    "pretest": "yarn run check-types",
    "test": "yarn test:unit && yarn test:e2e",
    "test:e2e": "TS_NODE_PROJECT=tsconfig.test.json mocha --colors --timeout 5000 'test/e2e/**/*.test.ts'",
    "test:unit": "TS_NODE_PROJECT=tsconfig.test.json nyc --cache-dir .nyc_output/.cache -e .ts mocha --colors 'test/unit/**/*.test.ts'"
  },
  "dependencies": {
<<<<<<< HEAD
    "@chainsafe/bls": "0.3.0",
    "@chainsafe/discv5": "0.1.0",
=======
    "@chainsafe/bls": "1.0.0",
>>>>>>> cef50a4f
    "@chainsafe/lodestar-beacon-state-transition": "^0.5.0",
    "@chainsafe/lodestar-config": "^0.5.0",
    "@chainsafe/lodestar-params": "^0.5.0",
    "@chainsafe/lodestar-types": "^0.5.0",
    "@chainsafe/lodestar-utils": "^0.5.0",
    "@chainsafe/lodestar-validator": "^0.5.0",
    "@chainsafe/ssz": "0.6.1",
    "@types/async": "^3.0.1",
    "abort-controller": "^3.0.0",
    "abortable-iterator": "^3.0.0",
    "assert": "^2.0.0",
    "deepmerge": "^3.2.0",
    "es6-promisify": "6.0.2",
    "ethers": "^4.0.40",
    "event-iterator": "^1.2.0",
    "fastify": "2.13.0",
    "fastify-cors": "^2.1.3",
    "fastpriorityqueue": "^0.6.3",
    "ganache-core": "^2.10.2",
    "it-pipe": "^1.1.0",
    "it-pushable": "^1.4.0",
    "it-to-stream": "^0.1.1",
    "level": "^5.0.1",
    "levelup": "^4.1.0",
    "libp2p": "^0.27.5",
    "libp2p-bootstrap": "0.10.2",
    "libp2p-gossipsub": "^0.2.6",
    "libp2p-mdns": "^0.13.0",
    "libp2p-mplex": "^0.9.1",
    "libp2p-noise": "^1.0.0",
    "libp2p-pubsub": "~0.4.1",
    "libp2p-secio": "^0.12.4",
    "libp2p-tcp": "^0.14.1",
    "multiaddr": "^7.4.3",
    "noice-json-rpc": "^1.2.0",
    "peer-id": "^0.13.7",
    "peer-info": "0.17.0",
    "multiaddr": "7.4.3",
    "pouchdb-adapter-memory": "^7.0.0",
    "pouchdb-core": "^7.0.0",
    "prom-client": "^11.5.3",
    "qs": "^6.7.0",
    "randombytes": "^2.1.0",
    "snappyjs": "^0.6.0",
    "strict-event-emitter-types": "^2.0.0",
    "varint": "^5.0.0",
    "ws": "^7.0.1"
  },
  "devDependencies": {
    "@chainsafe/benchmark-utils": "^0.5.0",
    "@types/bl": "^2.1.0",
    "@types/buffer-xor": "^2.0.0",
    "@types/es6-promisify": "6.0.0",
    "@types/eventsource": "^1.1.2",
    "@types/levelup": "^3.1.0",
    "@types/mocha": "^5.2.7",
    "@types/qs": "^6.5.3",
    "@types/randombytes": "^2.0.0",
    "@types/supertest": "^2.0.8",
    "@types/varint": "^5.0.0",
    "@types/web3": "1.0.19",
    "@types/ws": "^6.0.1",
    "babel-plugin-const-enum": "^0.0.4",
    "benchmark": "^2.1.4",
    "chai": "^4.2.0",
    "chai-as-promised": "^7.1.1",
    "eventsource": "^1.0.7",
    "libp2p-ts": "https://github.com/ChainSafe/libp2p-ts.git",
    "mocha": "^6.2.0",
    "supertest": "^4.0.2",
    "webpack": "^4.39.1"
  },
  "keywords": [
    "ethereum",
    "eth2",
    "beacon",
    "blockchain"
  ]
}<|MERGE_RESOLUTION|>--- conflicted
+++ resolved
@@ -40,12 +40,8 @@
     "test:unit": "TS_NODE_PROJECT=tsconfig.test.json nyc --cache-dir .nyc_output/.cache -e .ts mocha --colors 'test/unit/**/*.test.ts'"
   },
   "dependencies": {
-<<<<<<< HEAD
-    "@chainsafe/bls": "0.3.0",
+    "@chainsafe/bls": "1.0.0",
     "@chainsafe/discv5": "0.1.0",
-=======
-    "@chainsafe/bls": "1.0.0",
->>>>>>> cef50a4f
     "@chainsafe/lodestar-beacon-state-transition": "^0.5.0",
     "@chainsafe/lodestar-config": "^0.5.0",
     "@chainsafe/lodestar-params": "^0.5.0",
